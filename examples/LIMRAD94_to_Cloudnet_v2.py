
"""
This routine calculates the radar moments for the RPG 94 GHz FMCW radar 'LIMRAD94' and generates a NetCDF4 file.
The generated files can be used as input for the Cloudnet processing chain.

Args:
    **date (string): format YYYYMMDD
    **path (string): path where NetCDF file will be stored

Example:
    python limrad_spec2mom.py date=20181201 path=/tmp/pycharm_project_626/scripts_Willi/cloudnet_input/

"""

import sys, datetime, time

sys.path.append('../')
sys.path.append('.')

import pyLARDA
import pyLARDA.helpers as h
import pyLARDA.NcWrite as nc
from larda.pyLARDA.limrad_spec2mom import calculate_moments_from_spectra_rpgfmcw94, build_extended_container

import logging

import numpy as np

########################################################################################################################
#
#
#   _______ _______ _____ __   _       _____   ______  _____   ______  ______ _______ _______
#   |  |  | |_____|   |   | \  |      |_____] |_____/ |     | |  ____ |_____/ |_____| |  |  |
#   |  |  | |     | __|__ |  \_|      |       |    \_ |_____| |_____| |    \_ |     | |  |  |
#
#

if __name__ == '__main__':
    from limrad_spec2mom import calculate_moments_from_spectra_rpgfmcw94, build_extended_container

    start_time = time.time()

    log = logging.getLogger('pyLARDA')
    log.setLevel(logging.INFO)
    log.addHandler(logging.StreamHandler())

    # Load LARDA

    # larda = pyLARDA.LARDA('remote', uri='http://larda.tropos.de/larda3').connect('lacros_dacapo', build_lists=False)
    larda = pyLARDA.LARDA().connect('lacros_dacapo_gpu')
    c_info = [larda.camp.LOCATION, larda.camp.VALID_DATES]

    # print('available systems:', larda.connectors.keys())
    # print("available parameters: ", [(k, larda.connectors[k].params_list) for k in larda.connectors.keys()])
    print('days with data', larda.days_with_data())

    # gather command line arguments
    method_name, args, kwargs = h._method_info_from_argv(sys.argv)

    # gather argument
    if 'date' in kwargs:
        date = str(kwargs['date'])
        begin_dt = datetime.datetime.strptime(date + ' 00:00:05', '%Y%m%d %H:%M:%S')
        end_dt = datetime.datetime.strptime(date + ' 23:59:55', '%Y%m%d %H:%M:%S')
    else:
<<<<<<< HEAD
        date = '20190918'
=======
        date = '20190820'
>>>>>>> 1a746051
        begin_dt = datetime.datetime.strptime(date + ' 00:00:05', '%Y%m%d %H:%M:%S')
        end_dt = datetime.datetime.strptime(date + ' 23:59:55', '%Y%m%d %H:%M:%S')

    std_above_mean_noise = float(kwargs['NF']) if 'NF' in kwargs else 6.0

    LIMRAD_Zspec = build_extended_container(larda, 'VSpec', begin_dt, end_dt, NF=std_above_mean_noise)

    LIMRAD94_moments, LIMRAD94_spectra = calculate_moments_from_spectra_rpgfmcw94(LIMRAD_Zspec,
                                                                                  larda.connectors[
                                                                                      'LIMRAD94'].system_info[
                                                                                      'params'],
                                                                                  despeckle=True,
                                                                                  filter_ghost_C1=True,
                                                                                  filter_ghost_C3=True,
                                                                                  main_peak=True)

    ########################################################################################################################
    #
    #   _ _ _ ____ _ ___ ____    ____ ____ _    _ ___  ____ ____ ___ ____ ___     _  _ ____    ____ _ _    ____
    #   | | | |__/ |  |  |___    |    |__| |    | |__] |__/ |__|  |  |___ |  \    |\ | |       |___ | |    |___
    #   |_|_| |  \ |  |  |___    |___ |  | |___ | |__] |  \ |  |  |  |___ |__/    | \| |___    |    | |___ |___
    #
    #
    #
    for var in ['DiffAtt', 'ldr', 'bt', 'rr', 'LWP', 'MaxVel', 'C1Range', 'C2Range', 'C3Range', 'SurfRelHum']:
        print('loading variable from LV1 :: ' + var)
        LIMRAD94_moments.update({var: larda.read("LIMRAD94", var, [begin_dt, end_dt], [0, 'max'])})
    LIMRAD94_moments['DiffAtt']['var'] = np.ma.masked_where(LIMRAD94_moments['Ze']['mask'] == True,
                                                         LIMRAD94_moments['DiffAtt']['var'])
    LIMRAD94_moments['ldr']['var'] = np.ma.masked_where(LIMRAD94_moments['Ze']['mask'] == True,
                                                     LIMRAD94_moments['ldr']['var'])

    cloudnet_remsens_lim_path = '/media/sdig/LACROS/cloudnet/data/'

    if 'path' in kwargs:
        path = kwargs['path']
    else:
        if c_info[0] == 'Punta Arenas':
            path = cloudnet_remsens_lim_path + 'punta-arenas-limrad/' + 'calibrated/limrad94/' + date[:4] + '/'
        elif c_info[0] == 'Leipzig':
            path = cloudnet_remsens_lim_path + 'leipzig/' + 'calibrated/limrad94/' + date[:4] + '/'
        else:
            print('Error: No other sites implemented jet!')
            sys.exit(-42)

    flag = nc.generate_cloudnet_input_LIMRAD94(LIMRAD94_moments, path)

    ########################################################################################################################

    print('total elapsed time = {:.3f} sec.'.format(time.time() - start_time))
<|MERGE_RESOLUTION|>--- conflicted
+++ resolved
@@ -63,11 +63,7 @@
         begin_dt = datetime.datetime.strptime(date + ' 00:00:05', '%Y%m%d %H:%M:%S')
         end_dt = datetime.datetime.strptime(date + ' 23:59:55', '%Y%m%d %H:%M:%S')
     else:
-<<<<<<< HEAD
-        date = '20190918'
-=======
         date = '20190820'
->>>>>>> 1a746051
         begin_dt = datetime.datetime.strptime(date + ' 00:00:05', '%Y%m%d %H:%M:%S')
         end_dt = datetime.datetime.strptime(date + ' 23:59:55', '%Y%m%d %H:%M:%S')
 
