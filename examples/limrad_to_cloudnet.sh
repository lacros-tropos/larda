--- conflicted
+++ resolved
@@ -1,12 +1,5 @@
-<<<<<<< HEAD
-d=20190624
-while [ "$d" != 20190630 ]
-    do python LIMRAD94_to_Cloudnet_v2.py date=${d} path=/lacroshome/remsens_lim/data/cloudnet/punta-arenas/calibrated/limrad94/2019/
-    d=$(date -d "$d + 1 day" '+%Y%m%d') 
-=======
 d=20190101
 while [ "$d" != 20190131 ]
     do python LIMRAD94_to_Cloudnet.py date=${d} path=/lacroshome/remsens_lim/data/cloudnet/punta-arenas/calibrated/limrad94/2019/
     d=$(date -d "$d + 1 day" '+%Y%m%d')
->>>>>>> 8e30d333
 done