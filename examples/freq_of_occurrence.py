--- conflicted
+++ resolved
@@ -18,7 +18,7 @@
 import logging
 
 log = logging.getLogger('pyLARDA')
-log.setLevel(logging.DEBUG)
+log.setLevel(logging.INFO)
 log.addHandler(logging.StreamHandler())
 
 # Load LARDA
@@ -78,13 +78,8 @@
 #    'end_dt': datetime.datetime(2019, 2, 7, 14, 50, 0)})
 
 case_list.append({
-<<<<<<< HEAD
-    'begin_dt': datetime.datetime(2019, 2, 7, 14, 51, 0),
-    'end_dt': datetime.datetime(2019, 2, 7, 14, 55, 0)})
-=======
     'begin_dt': datetime.datetime(2019, 2, 7, 14, 54, 0),
     'end_dt': datetime.datetime(2019, 2, 7, 14, 55, 50)})
->>>>>>> 478b40ca
 
 
 
