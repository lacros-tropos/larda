--- conflicted
+++ resolved
@@ -881,13 +881,8 @@
                             extendfrac=0.01, shrink=0.8, format=formstring)
         if not 'color_by' in kwargs:
             cbar.set_label(label="frequency of occurrence", fontweight=fontw)
-<<<<<<< HEAD
         elif 'color_by' in kwargs:
-            cbar.set_label(label=f"median {kwargs['color_by']['name']} [{kwargs['color_by']['var_unit']}]")
-=======
-        else:
             cbar.set_label(label="median {} [{}]".format(kwargs['color_by']['name'], kwargs['color_by']['var_unit']))
->>>>>>> 121cffdf
         cbar.set_clim(c_lim)
         cbar.aspect = 80
 
@@ -1730,7 +1725,7 @@
     fig.text(.5, .01, txt, ha="center", bbox=dict(facecolor='none', edgecolor='black'))
     fig.subplots_adjust(left=0.06, bottom=0.05, right=0.95, top=0.95, wspace=0, hspace=0.20)
     date_string = dt_lim_left.strftime("%Y%m%d")
-    fig.suptitle("{}, {} (UTC), {}".format(container_dict['Ze']['system'], date_string, site_name), fontsize=20)  
+    fig.suptitle("{}, {} (UTC), {}".format(container_dict['Ze']['system'], date_string, site_name), fontsize=20)
     # place in title needs to be adjusted
 
     print('plotting done, elapsed time = {:.3f} sec.'.format(time.time() - tstart))
