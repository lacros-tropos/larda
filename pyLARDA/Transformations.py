--- conflicted
+++ resolved
@@ -109,13 +109,8 @@
     new_data['system'] = datadict1['system']
     assert datadict1['name'] == datadict2['name']
     new_data['name'] = datadict1['name']
-<<<<<<< HEAD
     #assert datadict1['plot_varconverter'] == datadict2['plot_varconverter']
     #new_data['plot_varconverter'] = datadict1['plot_varconverter']
-=======
-    assert datadict1['plot_varconverter'] == datadict2['plot_varconverter']
-    new_data['plot_varconverter'] = datadict1['plot_varconverter']
->>>>>>> 1a746051
     logger.debug(new_data['dimlabel'])
     logger.debug(new_data['paraminfo'])
 
@@ -1139,8 +1134,6 @@
             ax.set_ylabel('Reflectivity [dBZ]', fontweight='semibold', fontsize=fsz)
             ax.grid(linestyle=':')
             ax.tick_params(axis='both', which='major', labelsize=fsz)
-<<<<<<< HEAD
-=======
             if 'title' in kwargs and type(kwargs['title']) == str:
                 ax.set_title(kwargs['title'], fontsize=20)
             elif 'title' in kwargs and type(kwargs['title']) == bool:
@@ -1148,7 +1141,6 @@
                     formatted_datetime = dTime.strftime("%Y-%m-%d %H:%M")
                     ax.set_title("{}, {}, {} m".format(data['paraminfo']['location'], formatted_datetime, str(rg/1000)),
                                  fontsize=20)
->>>>>>> 1a746051
             #ax.tick_params(axis='both', which='minor', labelsize=8)
 
             ax.legend(fontsize=fsz)
