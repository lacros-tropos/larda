--- conflicted
+++ resolved
@@ -511,7 +511,6 @@
         # use more space for the colorbar
         fig_size[0] = fig_size[0] + 2.5
         fraction_color_bar = 0.23
-
     elif 'zlim' in kwargs:
         vmin, vmax = kwargs['zlim']
     elif len(data['var_lims']) == 2:
@@ -628,7 +627,7 @@
         -   else:                               major ticks every 15 minutes, minor ticks every  5 minutes
 
     Args:
-        ax (matplotlib axis): axis in whicht the x-ticks and labels have to be set
+        ax (matplotlib axis): axis in which the x-ticks and labels have to be set
         time_extend (timedelta): time difference of t_end - t_start
 
     Returns:
@@ -684,12 +683,11 @@
     # Plotting arguments
     all_data = kwargs['all_data'] if 'all_data' in kwargs else False
     fig_size = kwargs['fig_size'] if 'fig_size' in kwargs else [10, 5.7]
-    labelsize = kwargs['labelsize'] if 'labelsize' in kwargs else 12
+    labelsize = kwargs['labelsize'] if 'labelsize' in kwargs else 14
     flip_barb = kwargs['flip_barb'] if 'flip_barb' in kwargs else False
     fraction_color_bar = 0.13
     colormap = u_wind['colormap']
     zlim = kwargs['z_lim'] if 'z_lim' in kwargs else [0, 25]
-    labelsize = 14
 
     if not all_data:
         # mask 2 out of 3 height indices
@@ -853,14 +851,14 @@
     fig, ax = plt.subplots(1, figsize=fig_size)
 
     if not 'scale' in kwargs or kwargs['scale']=='log':
-       formstring = "%1.0E"
+       formstring = "%.2E"
        if not 'c_lim' in kwargs:
             pcol = ax.pcolormesh(X, Y, np.transpose(H), norm=matplotlib.colors.LogNorm())
        else:
             pcol = ax.pcolormesh(X, Y, np.transpose(H), norm=matplotlib.colors.LogNorm(vmin=kwargs['c_lim'][0],
                                                                                       vmax=kwargs['c_lim'][1]))
     elif kwargs['scale'] == 'lin':
-        formstring = "%2d"
+        formstring = "%.2f"
         pcol = ax.pcolormesh(X, Y, np.transpose(H))
         if not 'c_lim' in kwargs:
             kwargs['c_lim'] = [np.nanmin(H), np.nanmax(H)]
@@ -886,25 +884,15 @@
     ax.xaxis.set_minor_locator(matplotlib.ticker.AutoMinorLocator())
     ax.yaxis.set_minor_locator(matplotlib.ticker.AutoMinorLocator())
     if 'colorbar' in kwargs and kwargs['colorbar']:
-<<<<<<< HEAD
         c_lim = kwargs['c_lim'] if 'c_lim' in kwargs else [1, round(H.max(), int(np.log10(max(np.nanmax(H), 10.))))]
-=======
-        c_lim = kwargs['c_lim'] if 'c_lim' in kwargs else [round(np.nanmin(H)), round(np.nanmax(H), -int(np.log10(max(np.nanmax(H), 100.))))]
->>>>>>> 00ab5578
         cmap = copy(plt.get_cmap('viridis'))
         cmap.set_under('white', 1.0)
         cbar = fig.colorbar(pcol, use_gridspec=True, extend='min', extendrect=True,
                             extendfrac=0.01, shrink=0.8, format=formstring)
         if not 'color_by' in kwargs:
-<<<<<<< HEAD
             cbar.set_label(label="frequency of occurrence", fontweight=fontweight, fontsize=fontsize)
         else:
             cbar.set_label(label="median {} [{}]".format(kwargs['color_by']['name'], kwargs['color_by']['var_unit']), fontweight=fontweight, fontsize=fontsize)
-=======
-            cbar.set_label(label="frequency of occurrence", fontweight=fontw)
-        elif 'color_by' in kwargs:
-            cbar.set_label(label="median {} [{}]".format(kwargs['color_by']['name'], kwargs['color_by']['var_unit']))
->>>>>>> 00ab5578
         cbar.set_clim(c_lim)
         cbar.aspect = 50
 
