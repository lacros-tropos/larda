--- conflicted
+++ resolved
@@ -26,6 +26,7 @@
 import logging
 
 logger = logging.getLogger(__name__)
+
 
 
 def join(datadict1, datadict2):
@@ -61,15 +62,15 @@
         new_data['plot_varconverter'] = datadict1['plot_varconverter']
     assert datadict1['paraminfo'] == datadict2['paraminfo']
     new_data['paraminfo'] = datadict1['paraminfo']
-    # print('datadict1 paraminfo ', datadict1['paraminfo'])
-    # print('interp_rg_join' in datadict1['paraminfo'], 'rg' in datadict1, datadict1['paraminfo']['interp_rg_join'] == True, datadict1['paraminfo']['interp_rg_join'] in ["True", "true"])
+    #print('datadict1 paraminfo ', datadict1['paraminfo'])
+    #print('interp_rg_join' in datadict1['paraminfo'], 'rg' in datadict1, datadict1['paraminfo']['interp_rg_join'] == True, datadict1['paraminfo']['interp_rg_join'] in ["True", "true"])
     if 'interp_rg_join' in datadict1['paraminfo'] \
             and 'rg' in datadict1 \
             and (datadict1['paraminfo']['interp_rg_join'] == True \
                  or datadict1['paraminfo']['interp_rg_join'] in ["True", "true"]):
         # experimental feature to interpolate the rg variable of the second
         # data container
-        # print('inside funct', datadict1['rg'].shape, datadict2['rg'].shape, np.allclose(datadict1['rg'], datadict2['rg']))
+        #print('inside funct', datadict1['rg'].shape, datadict2['rg'].shape, np.allclose(datadict1['rg'], datadict2['rg']))
         if datadict1['rg'].shape != datadict2['rg'].shape or not np.allclose(datadict1['rg'], datadict2['rg']):
             logger.info("interp_rg_join set for {} {}".format(datadict1["system"], datadict1['name']))
             datadict2 = interpolate2d(datadict2, new_range=datadict1['rg'])
@@ -109,7 +110,7 @@
     if 'var_definition' in datadict1:
         if datadict1['var_definition'] != datadict2['var_definition']:
             logger.warning('var_definition {} {}'.format(str(datadict1['var_definition']), str(datadict2['var_definition'])))
-        # assert np.all(datadict1['var_definition'] == datadict2['var_definition']), "var_definition arrays not equal"
+        #assert np.all(datadict1['var_definition'] == datadict2['var_definition']), "var_definition arrays not equal"
         new_data['var_definition'] = datadict1['var_definition']
     assert datadict1['var_unit'] == datadict2['var_unit']
     new_data['var_unit'] = datadict1['var_unit']
@@ -119,8 +120,8 @@
     new_data['system'] = datadict1['system']
     assert datadict1['name'] == datadict2['name']
     new_data['name'] = datadict1['name']
-    # assert datadict1['plot_varconverter'] == datadict2['plot_varconverter']
-    # new_data['plot_varconverter'] = datadict1['plot_varconverter']
+    #assert datadict1['plot_varconverter'] == datadict2['plot_varconverter']
+    #new_data['plot_varconverter'] = datadict1['plot_varconverter']
     logger.debug(new_data['dimlabel'])
     logger.debug(new_data['paraminfo'])
 
@@ -204,16 +205,11 @@
     """
 
     var = data['var'].copy()
-<<<<<<< HEAD
-    # var = h.fill_with(data['var'], data['mask'], data['var'][~data['mask']].min())
-    # logger.debug('var min {}'.format(data['var'][~data['mask']].min()))
-=======
     #var = h.fill_with(data['var'], data['mask'], data['var'][~data['mask']].min())
     #logger.debug('var min {}'.format(data['var'][~data['mask']].min()))
     if np.any(~np.isfinite(var)):
         logger.warning("Warning: nan/inf encounterd in 'var', might cause issues when interpolating")
 
->>>>>>> 5fca7c93
     method = kwargs['method'] if 'method' in kwargs else 'rectbivar'
     args_to_pass = {}
     if method == 'rectbivar':
@@ -259,7 +255,6 @@
     interp_data['rg'] = new_range
     interp_data['var'] = new_var if method in ['nearest', "linear1d", 'rectbivar'] else np.transpose(new_var)
     interp_data['mask'] = new_mask if method in ['nearest', "linear1d", 'rectbivar'] else np.transpose(new_mask)
-    interp_data['mask'] = interp_data['mask'].astype(bool)
     logger.info("interpolated shape: time {} range {} var {} mask {}".format(
         new_time.shape, new_range.shape, new_var.shape, new_mask.shape))
 
@@ -302,7 +297,7 @@
     """slice a data_container either by values or indices (or combination of both)
 
     using on :py:func:`pyLARDA.helpers.argnearest`
-
+    
     .. code::
 
         slice_container(data, value={'time': [timestamp1], 'range': [4000, 5000]})
@@ -311,7 +306,7 @@
         # or
         slice_container(data, index={'time': [10, 20], 'range': [5, 25]})
         #or
-        slice_container(data, value={'time': [timestamp1, timestamp2]},
+        slice_container(data, value={'time': [timestamp1, timestamp2]}, 
                               index={'range': [5, 25]})
 
     Args:
@@ -366,107 +361,106 @@
         logger.info('sliced {} to shape {}'.format(data['var'].shape, sliced_data['var'].shape))
     return sliced_data
 
-    #
-    # def plot(data):
+
+def plot(data):
     """call correct function based on type"""
 
 
-#
-#
 def plot_timeseries(data, **kwargs):
-   """plot a timeseries data container
-
-   Args:
-       data (dict): data container
-       **time_interval (list dt): constrain plot to this dt
-       **z_converter (string): convert var before plotting
-               use eg 'lin2z' or 'log'
-       **var_converter (string): alternate name for the z_converter
-       **fig_size (list): size of figure, default is ``[10, 5.7]``
-       **linewidth (float): controls the line width
-       **alpha (float): controls transparency between [0, 1]
-       **label (string, Bool): True, label the data automatically, otherwise use string
-       **time_diff_jumps (length of time difference between time step required so that it is recognized as a 'jump')
-
-   Returns:
-       ``fig, ax``
-   """
-   assert data['dimlabel'] == ['time'], 'wrong plot function for {}'.format(data['dimlabel'])
-
-   fig_size = kwargs['fig_size'] if 'fig_size' in kwargs else [10, 5.7]
-   fontsize = kwargs['font_size'] if 'font_size' in kwargs else 12
-   labelsize = kwargs['label_size'] if 'label_size' in kwargs else 12
-   fontweight = kwargs['font_weight'] if 'font_weight' in kwargs else 'semibold'
-
-   if 'label' in kwargs and kwargs['label']:
-       label_str = data['system'] + data['variable_name']
-   elif 'label' in kwargs and kwargs['label']:
-       label_str = kwargs['label']
-   else:
-       label_str = ''
-
-   lw = kwargs['linewidth'] if 'linewidth' in kwargs else 1.5
-   al = kwargs['alpha'] if 'alpha' in kwargs else 1.0
-
-   time_list = data['ts']
-   var = np.ma.masked_where(data['mask'], data['var']).copy()
-   dt_list = [datetime.datetime.utcfromtimestamp(time) for time in time_list]
-   # this is the last valid index
-   var = var.filled(-999)
-   if 'time_diff_jumps' in kwargs:
-       td_jumps = kwargs['time_diff_jumps']
-   else:
-       td_jumps = 60
-   jumps = np.where(np.diff(time_list) > td_jumps)[0]
-
-   for ind in jumps[::-1].tolist():
-       logger.debug("jump at {} {}".format(ind, dt_list[ind - 1:ind + 2]))
-       # and modify the dt_list
-       dt_list.insert(ind + 1, dt_list[ind] + datetime.timedelta(seconds=5))
-       # add the fill array
-       var = np.insert(var, ind + 1, -999, axis=0)
-
-   var = np.ma.masked_equal(var, -999)
-
-   fig, ax = plt.subplots(1, figsize=fig_size)
-   vmin, vmax = data['var_lims']
-   logger.debug("varlims {} {}".format(vmin, vmax))
-   if 'var_converter' in kwargs:
-       kwargs['z_converter'] = kwargs['var_converter']
-   if 'z_converter' in kwargs:
-       if kwargs['z_converter'] == 'log':
-           # plotkwargs['norm'] = matplotlib.colors.LogNorm(vmin=vmin, vmax=vmax)
-           ax.set_yscale('log')
-       else:
-           var = h.get_converter_array(kwargs['z_converter'])[0](var)
-
-   ax.plot(dt_list, var, linewidth=lw, alpha=al, label=label_str)
-
-   if 'time_interval' in kwargs.keys():
-       ax.set_xlim(kwargs['time_interval'])
-   else:
-       ax.set_xlim([dt_list[0], dt_list[-1]])
-   ax.set_ylim([vmin, vmax])
-
-   # ax.set_ylim([height_list[0], height_list[-1]])
-   # ax.set_xlim([dt_list[rect.t_bg], dt_list[rect.t_ed-1]])
-   # ax.set_ylim([range_list[rect.h_bg], range_list[rect.h_ed-1]])
-   ax.set_xlabel("Time [UTC]", fontweight=fontweight, fontsize=fontsize)
-
-   ylabel = "{} {} [{}]".format(data["system"], data["name"], data['var_unit'])
-   ax.set_ylabel(ylabel, fontweight=fontweight, fontsize=fontsize)
-
-   time_extend = dt_list[-1] - dt_list[0]
-   logger.debug("time extend {}".format(time_extend))
-   ax = _set_xticks_and_xlabels(ax, time_extend)
-
-   ax.yaxis.set_minor_locator(matplotlib.ticker.AutoMinorLocator())
-
-   ax.tick_params(axis='both', which='both', right=True, top=True)
-   ax.tick_params(axis='both', which='major', labelsize=labelsize, width=3, length=5.5)
-   ax.tick_params(axis='both', which='minor', width=2, length=3)
-
-   return fig, ax
+    """plot a timeseries data container
+
+    Args:
+        data (dict): data container
+        **time_interval (list dt): constrain plot to this dt
+        **z_converter (string): convert var before plotting
+                use eg 'lin2z' or 'log'
+        **var_converter (string): alternate name for the z_converter
+        **fig_size (list): size of figure, default is ``[10, 5.7]``
+        **linewidth (float): controls the line width
+        **alpha (float): controls transparency between [0, 1]
+        **label (string, Bool): True, label the data automatically, otherwise use string
+        **time_diff_jumps (length of time difference between time step required so that it is recognized as a 'jump')
+
+    Returns:
+        ``fig, ax``
+    """
+    assert data['dimlabel'] == ['time'], 'wrong plot function for {}'.format(data['dimlabel'])
+
+    fig_size = kwargs['fig_size'] if 'fig_size' in kwargs else [10, 5.7]
+    fontsize = kwargs['font_size'] if 'font_size' in kwargs else 12
+    labelsize = kwargs['label_size'] if 'label_size' in kwargs else 12
+    fontweight = kwargs['font_weight'] if 'font_weight' in kwargs else 'semibold'
+
+    if 'label' in kwargs and kwargs['label']:
+        label_str = data['system'] + data['variable_name']
+    elif 'label' in kwargs and kwargs['label']:
+        label_str = kwargs['label']
+    else:
+        label_str = ''
+
+    lw = kwargs['linewidth'] if 'linewidth' in kwargs else 1.5
+    al = kwargs['alpha'] if 'alpha' in kwargs else 1.0
+
+    time_list = data['ts']
+    var = np.ma.masked_where(data['mask'], data['var']).copy()
+    dt_list = [datetime.datetime.utcfromtimestamp(time) for time in time_list]
+    # this is the last valid index
+    var = var.filled(-999)
+    if 'time_diff_jumps' in kwargs:
+        td_jumps = kwargs['time_diff_jumps']
+    else:
+        td_jumps = 60
+    jumps = np.where(np.diff(time_list) > td_jumps)[0]
+
+    for ind in jumps[::-1].tolist():
+        logger.debug("jump at {} {}".format(ind, dt_list[ind - 1:ind + 2]))
+        # and modify the dt_list
+        dt_list.insert(ind + 1, dt_list[ind] + datetime.timedelta(seconds=5))
+        # add the fill array
+        var = np.insert(var, ind + 1, -999, axis=0)
+
+    var = np.ma.masked_equal(var, -999)
+
+    fig, ax = plt.subplots(1, figsize=fig_size)
+    vmin, vmax = data['var_lims']
+    logger.debug("varlims {} {}".format(vmin, vmax))
+    if 'var_converter' in kwargs:
+        kwargs['z_converter'] = kwargs['var_converter']
+    if 'z_converter' in kwargs:
+        if kwargs['z_converter'] == 'log':
+            # plotkwargs['norm'] = matplotlib.colors.LogNorm(vmin=vmin, vmax=vmax)
+            ax.set_yscale('log')
+        else:
+            var = h.get_converter_array(kwargs['z_converter'])[0](var)
+
+    ax.plot(dt_list, var, linewidth=lw, alpha=al, label=label_str)
+
+    if 'time_interval' in kwargs.keys():
+        ax.set_xlim(kwargs['time_interval'])
+    else:
+        ax.set_xlim([dt_list[0], dt_list[-1]])
+    ax.set_ylim([vmin, vmax])
+
+
+    # ax.set_ylim([height_list[0], height_list[-1]])
+    # ax.set_xlim([dt_list[rect.t_bg], dt_list[rect.t_ed-1]])
+    # ax.set_ylim([range_list[rect.h_bg], range_list[rect.h_ed-1]])
+    ax.set_xlabel("Time [UTC]", fontweight=fontweight, fontsize=fontsize)
+
+    ylabel = "{} {} [{}]".format(data["system"], data["name"], data['var_unit'])
+    ax.set_ylabel(ylabel, fontweight=fontweight, fontsize=fontsize)
+
+    time_extend = dt_list[-1] - dt_list[0]
+    logger.debug("time extend {}".format(time_extend))
+    ax = set_xticks_and_xlabels(ax, time_extend)
+
+    ax.yaxis.set_minor_locator(matplotlib.ticker.AutoMinorLocator())
+
+    ax.tick_params(axis='both', which='both', right=True, top=True)
+    ax.tick_params(axis='both', which='major', labelsize=labelsize, width=3, length=5.5)
+    ax.tick_params(axis='both', which='minor', width=2, length=3)
+
+    return fig, ax
 
 
 def plot_profile(data, **kwargs):
@@ -479,13 +473,13 @@
                 use eg 'lin2z' or 'log'
         **var_converter (string): alternate name for the z_converter
         **fig_size (list): size of figure, default is ``[4, 5.7]``
-
+        
 
     Returns:
         ``fig, ax``
     """
     assert data['dimlabel'] == ['range'], 'wrong plot function for {}'.format(data['dimlabel'])
-
+    
     var = np.ma.masked_where(data['mask'], data['var']).copy()
     # this is the last valid index
     fig_size = kwargs['fig_size'] if 'fig_size' in kwargs else [4, 5.7]
@@ -526,7 +520,7 @@
     return fig, ax
 
 
-def plot_timeheight(data, fig=None, ax=None, **kwargs):
+def plot_timeheight(data, **kwargs):
     """plot a timeheight data container
 
     Args:
@@ -542,10 +536,6 @@
         **title: True/False or string, True will auto-generate title
         **rg_converter: True/false, True will convert from "m" to "km"
         **time_diff_jumps: default is 60
-        **fig: add to an existing figure
-        **ax: add to an existing axis
-        **cbar: removes cbar if False
-        **mask
 
     Returns:
         ``fig, ax``
@@ -554,34 +544,11 @@
     fontsize = kwargs['font_size'] if 'font_size' in kwargs else 12
     labelsize = kwargs['label_size'] if 'label_size' in kwargs else 12
     fontweight = kwargs['font_weight'] if 'font_weight' in kwargs else 'semibold'
-
-    # check for availability of dimensions in larda container or xarray object
-    if hasattr(data, 'coords'):
-        assert data.coords.dims == ('ts', 'rg'), f'attribute error, check coords ... wrong plot function for {data}'
-        mask = kwargs['mask'] if 'mask' in kwargs else data.mask.values
-        var = data.values
-        name = data.name
-        colormap_name = kwargs['colormap'] if 'colormap' in kwargs else data.colormap
-        rg_unit = data.attrs['rg_unit']
-        var_unit = data.attrs['var_unit']
-        system = data.system
-    else:
-        assert data['dimlabel'] == ['time', 'range'], f'wrong plot function for {data["dimlabel"]}'
-        mask = data['mask']
-        var = data['var']
-        name = data['name']
-        colormap_name = data['colormap']
-        rg_unit = data['rg_unit']
-        var_unit = data['var_unit']
-        system = data["system"]
-
+    assert data['dimlabel'] == ['time', 'range'], 'wrong plot function for {}'.format(data['dimlabel'])
     time_list = data['ts']
-    range_list = data['rg'] / 1000.0 if 'rg_converter' in kwargs and kwargs['rg_converter'] else data['rg']
-
-    var = np.ma.masked_where(mask, var).copy()
-
+    range_list = data['rg']/1000.0 if 'rg_converter' in kwargs and kwargs['rg_converter'] else data['rg']
+    var = np.ma.masked_where(data['mask'], data['var']).copy()
     dt_list = [datetime.datetime.utcfromtimestamp(time) for time in time_list]
-
     # this is the last valid index
     var = var.astype(np.float32).filled(-999)
     if 'time_diff_jumps' in kwargs:
@@ -602,11 +569,18 @@
     fraction_color_bar = 0.13
 
     # hack for categorial plots; currently only working for cloudnet classification
-    is_classification = name in ['CLASS', 'CLASS_v2', 'detection_status', 'voodoo_classification', 'CLOUDNET_class', 'target_classification',
-                                 'voodoo_classification_post', 'voodoo_class_raw_nosmoothing']
-    if is_classification:
-        vmin, vmax = [-0.5, len(VIS_Colormaps.categories[colormap_name]) - 0.5]
-        # make the figure a littlebit wider and
+    if data['name'] in ['CLASS', 'CLASS_v2', 'detection_status']:
+        assert (data['colormap'] == 'cloudnet_target') \
+               or (data['colormap'] == 'ann_target') \
+               or (data['colormap'] == 'ann_target_5class') \
+               or (data['colormap'] == 'ann_target_7class') \
+               or (data['colormap'] == 'cloudnet_target_new') \
+               or (data['colormap'] == 'cloudnet_detection_status') \
+               or (data['colormap'] == 'cloudnetpy_detection_status') \
+               or (data['colormap'] == 'four_colors') \
+               or (data['colormap'] == 'pollynet_class')
+        vmin, vmax = [-0.5, len(VIS_Colormaps.categories[data['colormap']]) - 0.5]
+        # make the figure a littlebit wider and 
         # use more space for the colorbar
         fig_size[0] = fig_size[0] + 1.25
         fraction_color_bar = 0.23
@@ -615,7 +589,7 @@
     elif len(data['var_lims']) == 2:
         vmin, vmax = data['var_lims']
     else:
-        vmin, vmax = np.min(var), np.max(var)
+        vmin, vmax = np.min(data['var']), np.max(data['var'])
 
     logger.debug("varlims {} {}".format(vmin, vmax))
     plotkwargs = {}
@@ -626,18 +600,16 @@
             plotkwargs['norm'] = matplotlib.colors.LogNorm(vmin=vmin, vmax=vmax)
         else:
             var = h.get_converter_array(kwargs['z_converter'])[0](var)
+    colormap = data['colormap']
     logger.debug("custom colormaps {}".format(VIS_Colormaps.custom_colormaps.keys()))
-    if colormap_name in VIS_Colormaps.custom_colormaps.keys():
-        colormap = VIS_Colormaps.custom_colormaps[colormap_name]
-    else:
-        colormap = colormap_name
-
-    if not (fig and ax):
-        fig, ax = plt.subplots(1, figsize=fig_size)
-
+    if colormap in VIS_Colormaps.custom_colormaps.keys():
+        colormap = VIS_Colormaps.custom_colormaps[colormap]
+
+    fig, ax = plt.subplots(1, figsize=fig_size)
     pcmesh = ax.pcolormesh(matplotlib.dates.date2num(dt_list[:]),
                            range_list[:],
                            np.transpose(var[:, :]),
+                           # cmap=VIS_Colormaps.carbonne_map,
                            cmap=colormap,
                            vmin=vmin, vmax=vmax,
                            **plotkwargs
@@ -645,12 +617,6 @@
 
     if 'contour' in kwargs and bool(kwargs['contour']):
         cdata = kwargs['contour']['data']
-
-        if isinstance(cdata, dict):
-            cdata_var = cdata['var']
-        else:
-            cdata_var = cdata.values
-
         assert len(cdata) > 1, 'Contour data empty!'
         if 'rg_converter' in kwargs and kwargs['rg_converter']:
             cdata_rg = np.divide(cdata['rg'], 1000.0)
@@ -660,17 +626,17 @@
         dt_c = [datetime.datetime.utcfromtimestamp(time) for time in cdata['ts']]
         if 'levels' in kwargs['contour']:
             cont = ax.contour(dt_c, cdata_rg,
-                              np.transpose(cdata_var),
+                              np.transpose(cdata['var']),
                               kwargs['contour']['levels'],
-                              linestyles='dashed', colors='black', linewidths=0.75
-                              )
+                              linestyles='dashed', colors='black', linewidths=0.75)
         else:
             cont = ax.contour(dt_c, cdata_rg,
-                              np.transpose(cdata_var),
+                              np.transpose(cdata['var']),
                               linestyles='dashed', colors='black', linewidths=0.75)
 
         ax.clabel(cont, fontsize=fontsize, inline=1, fmt='%1.1f°C', )
 
+    cbar = fig.colorbar(pcmesh, fraction=fraction_color_bar, pad=0.025)
     if 'time_interval' in kwargs.keys():
         ax.set_xlim(kwargs['time_interval'])
     if 'range_interval' in kwargs.keys():
@@ -679,1926 +645,54 @@
         else:
             ax.set_ylim(kwargs['range_interval'])
 
-    ylabel = 'Height [{}]'.format(rg_unit)
+    ylabel = 'Height [{}]'.format(data['rg_unit'])
     if 'rg_converter' in kwargs and kwargs['rg_converter']:
         ylabel = 'Height [km]'
 
     ax.set_xlabel("Time [UTC]", fontweight=fontweight, fontsize=fontsize)
     ax.set_ylabel(ylabel, fontweight=fontweight, fontsize=fontsize)
 
-    if 'zlabel' in kwargs and kwargs['zlabel'] == "":
-        z_string = ""
+    if data['var_unit'] == "":
+        z_string = "{} {}".format(data["system"], data["name"])
     else:
-        z_string = "{} {} [{}]".format(system, name, var_unit)
-
-    cbar_flag = False if 'cbar' in kwargs and kwargs['cbar'] == False else True
-    if cbar_flag:
-        cbar = fig.colorbar(pcmesh, ax=ax, fraction=fraction_color_bar, pad=0.025)
-        cbar.ax.set_ylabel(z_string, fontweight=fontweight, fontsize=fontsize)
-        if is_classification:
-            categories = VIS_Colormaps.categories[colormap_name]
-            cbar.set_ticks(list(range(len(categories))))
-            cbar.ax.set_yticklabels(categories)
-
-        cbar.ax.tick_params(axis='both', which='major', labelsize=labelsize, width=2, length=4)
-        cbar.ax.tick_params(axis='both', which='minor', width=2, length=3)
-        if is_classification:
-            cbar.ax.tick_params(labelsize=11)
-            fig_size[0] = fig_size[0] - 1.25  # change back to original
+        z_string = "{} {} [{}]".format(data["system"], data["name"], data['var_unit'])
+    cbar.ax.set_ylabel(z_string, fontweight=fontweight, fontsize=fontsize)
+    if data['name'] in ['CLASS', 'CLASS_v2', 'detection_status']:
+        categories = VIS_Colormaps.categories[data['colormap']]
+        cbar.set_ticks(list(range(len(categories))))
+        cbar.ax.set_yticklabels(categories)
 
     time_extend = dt_list[-1] - dt_list[0]
     logger.debug("time extend {}".format(time_extend))
-    ax = _set_xticks_and_xlabels(ax, time_extend)
+    ax = set_xticks_and_xlabels(ax, time_extend)
 
     ax.yaxis.set_minor_locator(matplotlib.ticker.AutoMinorLocator())
     ax.tick_params(axis='both', which='both', right=True, top=True)
     ax.tick_params(axis='both', which='major', labelsize=labelsize, width=3, length=5.5)
     ax.tick_params(axis='both', which='minor', width=2, length=3)
+    cbar.ax.tick_params(axis='both', which='major', labelsize=labelsize,
+                        width=2, length=4)
+    cbar.ax.tick_params(axis='both', which='minor', width=2, length=3)
+    if data['name'] in ['CLASS', 'CLASS_v2', 'detection_status']:
+        cbar.ax.tick_params(labelsize=11)
+        fig_size[0] = fig_size[0] - 1.25 # change back to original
 
     if 'title' in kwargs and type(kwargs['title']) == str:
-        ax.set_title(kwargs['title'], fontsize=fontsize)
+        ax.set_title(kwargs['title'], fontsize=20)
     elif 'title' in kwargs and type(kwargs['title']) == bool:
         if kwargs['title'] == True:
             formatted_datetime = (h.ts_to_dt(data['ts'][0])).strftime("%Y-%m-%d")
             if not (h.ts_to_dt(data['ts'][0])).strftime("%d") == (h.ts_to_dt(data['ts'][-1])).strftime("%d"):
                 formatted_datetime = formatted_datetime + ' to ' + (h.ts_to_dt(data['ts'][-1])).strftime("%d")
             ax.set_title(data['paraminfo']['location'] + ', ' +
-                         formatted_datetime, fontsize=fontsize)
+                         formatted_datetime, fontsize=20)
 
     plt.subplots_adjust(right=0.99)
     fig.tight_layout()
     return fig, ax
 
 
-
-def plot_barbs_timeheight(u_wind, v_wind, *args, **kwargs):
-    """barb plot for plotting of horizontal wind vector
-
-        Args:
-            u_wind (dict): u component of horizontal wind, m/s
-            v_wind (dict): v component of horizontal wind, m/s
-            args:
-            *sounding_data: data container (dict) Wyoming radiosounding, m/s
-
-            **range_interval: range interval to be plotted
-            **fig_size: size of png (default is [10, 5.7])
-            **all_data: True/False, default is False (plot only every third height bin)
-            **z_lim: min/max velocity for plot (default is 0, 25 m/s)
-            **labelsize: size of the axis labels (default 12)
-            **barb_length: length of the barb (default 5)
-            **flip_barb: bool to flip the barb for the SH  (default is false (=NH))
-            **fig: existing matplotlib figure
-            **ax: existing matplotlib axis
-
-        Returns:
-            ``fig, ax``
-        """
-    # Plotting arguments
-    fig = kwargs['fig'] if 'fig' in kwargs else None
-    ax = kwargs['ax'] if 'ax' in kwargs else None
-    all_data = kwargs['all_data'] if 'all_data' in kwargs else False
-    fig_size = kwargs['fig_size'] if 'fig_size' in kwargs else [10, 5.7]
-    labelsize = kwargs['labelsize'] if 'labelsize' in kwargs else 14
-    flip_barb = kwargs['flip_barb'] if 'flip_barb' in kwargs else False
-    barb_length = kwargs['barb_length'] if 'barb_length' in kwargs else 5
-    fraction_color_bar = 0.13
-    colormap = u_wind['colormap']
-    zlim = kwargs['z_lim'] if 'z_lim' in kwargs else [0, 25]
-
-    if not all_data:
-        # mask 2 out of 3 height indices
-        h_max = u_wind['rg'].size
-        mask_index = np.sort(np.concatenate([np.arange(2, h_max, 3), np.arange(3, h_max, 3)]))
-        u_wind['mask'][:, mask_index] = True
-        v_wind['mask'][:, mask_index] = True
-
-    # Arrange a grid for barb plot
-    [base_height, top_height] = kwargs['range_interval'] if 'range_interval' in kwargs else [u_wind['rg'].min(),
-                                                                                             u_wind['rg'].max()]
-    time_list = u_wind['ts']
-    dt_list = [datetime.datetime.utcfromtimestamp(time) for time in time_list]
-    y, x = np.meshgrid(u_wind['rg'], matplotlib.dates.date2num(dt_list[:]))
-
-    # Apply mask to variables
-    u_var = np.ma.masked_where(u_wind['mask'], u_wind['var']).copy()
-    v_var = np.ma.masked_where(v_wind['mask'], v_wind['var']).copy()
-    u_var = np.ma.masked_where(u_var > 1000, u_var)
-    v_var = np.ma.masked_where(v_var > 1000, v_var)
-
-    # Derive wind speed in knots, 1m/s= 1.943844knots
-    vel = np.sqrt(u_var ** 2 + v_var ** 2)
-    u_knots = u_var * 1.943844
-    v_knots = v_var * 1.943844
-
-    # start plotting
-
-    if not (fig and ax):
-        fig, ax = plt.subplots(1, figsize=fig_size)
-
-    if 'style' in kwargs and kwargs['style'] == 'LIMCUBE':
-        steps = np.arange(0, 21, 1)
-        cMap = plt.get_cmap('jet')
-        cMap.set_bad(color='grey', alpha=1.)
-        norm = matplotlib.colors.BoundaryNorm(steps, cMap.N)
-        cp = ax.pcolormesh(x, y, vel, vmin=0, vmax=18, cmap=cMap, norm=norm)
-        divider = make_axes_locatable(ax)
-        cax0 = divider.append_axes("right", size="3%", pad=0.5)
-        c_bar = fig.colorbar(cp, cax=cax0, ax=ax, ticks=steps[::2])
-        c_bar.ax.tick_params(labelsize=12)
-        ax.barbs(x, y, u_knots, v_knots, vel, length=4, pivot='middle')
-        c_bar.set_label('m/s')
-    else:
-        barb_plot = ax.barbs(x, y, u_knots, v_knots, vel, rounding=False, cmap=colormap, clim=zlim,
-                             sizes=dict(emptybarb=0), length=barb_length, flip_barb=flip_barb)
-
-        c_bar = fig.colorbar(barb_plot, fraction=fraction_color_bar, pad=0.025)
-        c_bar.set_label('Advection Speed [m/s]', fontsize=15)
-
-    # Formatting axes and ticks
-    ax.set_xlabel("Time [UTC]", fontweight='semibold', fontsize=15)
-    ax.xaxis.set_major_formatter(matplotlib.dates.DateFormatter('%H:%M'))
-    time_extend = dt_list[-1] - dt_list[0]
-    logger.debug("time extent {}".format(time_extend))
-    ax = _set_xticks_and_xlabels(ax, time_extend)
-
-    assert u_wind['rg_unit'] == v_wind['rg_unit'], "u_wind and v_wind range units"
-    ylabel = 'Height [{}]'.format(u_wind['rg_unit'])
-    ax.set_ylabel(ylabel, fontweight='semibold', fontsize=15)
-
-    ax.yaxis.set_minor_locator(matplotlib.ticker.AutoMinorLocator())
-    ax.tick_params(axis='both', which='both', right=True, top=True)
-    ax.tick_params(axis='both', which='major', labelsize=labelsize, width=3, length=5.5)
-    ax.tick_params(axis='both', which='minor', width=2, length=3)
-    c_bar.ax.tick_params(axis='both', which='major', labelsize=labelsize, width=2, length=4)
-    c_bar.ax.tick_params(axis='both', which='minor', width=2, length=3)
-
-    # add 10% to plot width to accommodate barbs
-    x_lim = [matplotlib.dates.date2num(dt_list[0] - 0.1 * time_extend),
-             matplotlib.dates.date2num(dt_list[-1] + 0.1 * time_extend)]
-    y_lim = [base_height, top_height]
-    ax.set_xlim(x_lim)
-    ax.set_ylim(y_lim)
-
-    if 'text' in kwargs:
-        ax.text(.015, .94, kwargs['text'],
-                horizontalalignment='left', transform=ax.transAxes, fontsize=12, bbox=dict(facecolor='white', alpha=0.75)
-                )
-
-    # Check for sounding data
-    if len(args) > 0:
-        if type(args[0]) == dict:
-            sounding_data = args[0]
-            at_x, at_y = np.meshgrid(matplotlib.dates.date2num(h.ts_to_dt(sounding_data['time'])),
-                                     sounding_data['range'])
-            u_sounding = sounding_data['u_wind'] * 1.943844
-            v_sounding = sounding_data['v_wind'] * 1.943844
-            vel_sounding = sounding_data['speed']
-
-            barb_plot.sounding = ax.barbs(at_x, at_y, u_sounding, v_sounding,
-                                          vel_sounding, rounding=False, cmap=colormap, clim=zlim,
-                                          sizes=dict(emptybarb=0), length=barb_length)
-
-    plt.subplots_adjust(right=0.99)
-    return fig, ax
-
-
-def plot_scatter(data_container1, data_container2, identity_line=True, **kwargs):
-    """scatter plot for variable comparison between two devices or variables
-
-    Args:
-        data_container1 (dict): container 1st device
-        data_container2 (dict): container 2nd device
-        x_lim (list): limits of var used for x axis
-        y_lim (list): limits of var used for y axis
-        c_lim (list): limits of var used for color axis
-        **identity_line (bool): plot 1:1 line if True
-        **z_converter (string): convert var before plotting use eg 'lin2z'
-        **var_converter (string): alternate name for the z_converter
-        **custom_offset_lines (float): plot 4 extra lines for given distance
-        **info (bool): print slope, interception point and R^2 value
-        **fig_size (list): size of the figure in inches
-        **font_size (int): default: 15
-        **font_weight (int): default: semibold
-        **colorbar (bool): if True, add a colorbar to the scatterplot
-        **color_by (dict): data container 3rd device
-        **scale (string): 'lin' or 'log' --> if you get a ValueError from matplotlib.colors
-                          try setting scale to lin, log does not work for negative values!
-        **cmap (string) : colormap
-        **Nbins (int) : number of bins for histograms
-
-    Returns:
-        ``fig, ax``
-    """
-
-    fig_size = np.repeat(min(kwargs['fig_size']), 2) if 'fig_size' in kwargs else [6, 6]
-    fontsize = kwargs['font_size'] if 'font_size' in kwargs else 12
-    labelsize = kwargs['label_size'] if 'label_size' in kwargs else 12
-    fontweight = kwargs['font_weight'] if 'font_weight' in kwargs else 'semibold'
-
-    var1_tmp = data_container1
-    var2_tmp = data_container2
-
-    combined_mask = np.logical_or(var1_tmp['mask'], var2_tmp['mask'])
-    colormap = kwargs['cmap'] if 'cmap' in kwargs else 'viridis'
-    if 'var_converter' in kwargs:
-        kwargs['z_converter'] = kwargs['var_converter']
-    # convert var from linear unit with any converter given in helpers
-    if 'z_converter' in kwargs and kwargs['z_converter'] != 'log':
-        var1 = h.get_converter_array(kwargs['z_converter'])[0](var1_tmp['var'][~combined_mask].ravel())
-        var2 = h.get_converter_array(kwargs['z_converter'])[0](var2_tmp['var'][~combined_mask].ravel())
-    else:
-        var1 = var1_tmp['var'][~combined_mask].ravel()  # +4.5
-        var2 = var2_tmp['var'][~combined_mask].ravel()
-
-    x_lim = kwargs['x_lim'] if 'x_lim' in kwargs else [np.nanmin(var1), np.nanmax(var1)]
-    y_lim = kwargs['y_lim'] if 'y_lim' in kwargs else [np.nanmin(var2), np.nanmax(var2)]
-    fig_size[0] = fig_size[0] + 2 if 'colorbar' in kwargs and kwargs['colorbar'] else fig_size[0]
-    try:
-        Nbins = kwargs['Nbins'] if 'Nbins' in kwargs else int(round((np.nanmax(var1) - np.nanmin(var1)) /
-                                                                    (2 * (np.nanquantile(var1, 0.75) -
-                                                                          np.nanquantile(var1, 0.25)) * len(var1) ** (-1 / 3))))
-    except OverflowError:
-        print(f'var1 {var1_tmp["name"]}: len is {len(var1)}, '
-              f'IQR is {np.nanquantile(var1, 0.75)} - {np.nanquantile(var1, 0.25)},'
-              f'max is {np.nanmax(var1)}, min is {np.nanmin(var1)}')
-        Nbins = 100
-    # Freedman-Diaconis rule: h=2×IQR×n−1/3. number of bins is (max−min)/h, where n is the number of observations
-    # https://stats.stackexchange.com/questions/798/calculating-optimal-number-of-bins-in-a-histogram
-
-    # create histogram plot
-    s, i, r, p, std_err = stats.linregress(var1, var2)
-    H, xedges, yedges = np.histogram2d(var1, var2, bins=Nbins, range=[x_lim, y_lim])
-    H = np.ma.masked_less_equal(H, 0)
-
-    if 'color_by' in kwargs:
-        print("Coloring scatter plot by {}...\n".format(kwargs['color_by']['name']))
-        # overwrite H
-        H = np.zeros(H.shape)
-        var3 = kwargs['color_by']['var'][~combined_mask].ravel()
-        # get the bins of the 2d histogram using digitize
-        x_coords = np.digitize(var1, xedges)
-        y_coords = np.digitize(var2, yedges)
-        # find unique bin combinations = pixels in scatter plot
-
-        # sort x and y coordinates using lexsort
-        # lexsort sorts by multiple columns, first by y_coords then by x_coords
-
-        newer_order = np.lexsort((x_coords, y_coords))
-        x_coords = x_coords[newer_order]
-        y_coords = y_coords[newer_order]
-        var3 = var3[newer_order]
-        first_hit_y = np.searchsorted(y_coords, np.arange(1, Nbins + 2))
-        first_hit_y.sort()
-        first_hit_x = [np.searchsorted(x_coords[first_hit_y[j]:first_hit_y[j + 1]], np.arange(1, Nbins + 2))
-                       + first_hit_y[j] for j in np.arange(Nbins)]
-
-        for x in range(Nbins):
-            for y in range(Nbins):
-                H[y, x] = np.nanmedian(var3[first_hit_x[x][y]: first_hit_x[x][y + 1]])
-
-    X, Y = np.meshgrid(xedges, yedges)
-    fig, ax = plt.subplots(1, figsize=fig_size)
-
-    c_lim = kwargs['c_lim'] if 'c_lim' in kwargs else [1, round(np.nanmax(H), int(np.log10(max(np.nanmax(H), 10.))))]
-
-    if 'scale' in kwargs and kwargs['scale'] == 'lin':
-        formstring = "%.0f"
-        pcol = ax.pcolormesh(X, Y, np.transpose(H), vmin=c_lim[0], vmax=c_lim[1], cmap=colormap)
-    else:
-        formstring = "%.2E"
-        pcol = ax.pcolormesh(X, Y, np.transpose(H), norm=matplotlib.colors.LogNorm(vmin=c_lim[0], vmax=c_lim[1]),
-                             cmap=colormap)
-
-    if 'info' in kwargs and kwargs['info']:
-        ax.text(0.01, 0.93, 'slope = {:5.3f}\nintercept = {:5.3f}\nR^2 = {:5.3f}'.format(s, i, r ** 2),
-                horizontalalignment='left', verticalalignment='center', transform=ax.transAxes, fontweight=fontweight, labelsize=fontsize)
-
-    # helper lines (1:1), ...
-    if identity_line: _add_identity(ax, color='salmon', ls='-')
-
-    if 'custom_offset_lines' in kwargs:
-        offset = np.array([kwargs['custom_offset_lines'], kwargs['custom_offset_lines']])
-        for i in [-2, -1, 1, 2]: ax.plot(x_lim, x_lim + i * offset, color='salmon', linewidth=0.7, linestyle='--')
-
-    ax.set_xlim(x_lim)
-    ax.set_ylim(y_lim)
-    if 'z_converter' in kwargs and kwargs['z_converter'] == 'log':
-        # ax.set_xscale('log')
-        ax.set_yscale('log')
-    ax.set_xlabel('{} {} [{}]'.format(var1_tmp['system'], var1_tmp['name'], var1_tmp['var_unit']), fontweight=fontweight, fontsize=fontsize)
-    ax.set_ylabel('{} {} [{}]'.format(var2_tmp['system'], var2_tmp['name'], var2_tmp['var_unit']), fontweight=fontweight, fontsize=fontsize)
-    ax.xaxis.set_minor_locator(matplotlib.ticker.AutoMinorLocator())
-    ax.yaxis.set_minor_locator(matplotlib.ticker.AutoMinorLocator())
-
-    if 'colorbar' in kwargs and kwargs['colorbar']:
-        cmap = copy(plt.get_cmap(colormap))
-        cmap.set_under('white', 1.0)
-
-        cbar = fig.colorbar(pcol, use_gridspec=True, extend='min', extendrect=True, extendfrac=0.01, shrink=0.8, format=formstring)
-        if 'color_by' in kwargs:
-            cbar.set_label(label="median {} [{}]".format(kwargs['color_by']['name'], kwargs['color_by']['var_unit']), fontweight=fontweight, fontsize=fontsize)
-        else:
-            cbar.set_label(label="frequency of occurrence", fontweight=fontweight, fontsize=fontsize)
-        cbar.mappable.set_clim(c_lim)
-        cbar.aspect = 50
-
-    if 'title' in kwargs:
-        if kwargs['title'] == True:
-            ax.set_title(data_container1['paraminfo']['location'] +
-                         h.ts_to_dt(data_container1['ts'][0]).strftime(" %Y-%m-%d %H:%M - ") +
-                         h.ts_to_dt(data_container1['ts'][-1]).strftime("%Y-%m-%d %H:%M"), fontweight=fontweight, fontsize=fontsize)
-        else:
-            ax.set_title(kwargs['title'], fontweight=fontweight, fontsize=fontsize)
-
-    plt.grid(b=True, which='both', color='black', linestyle='--', linewidth=0.5, alpha=0.5)
-    # ax.tick_params(axis='both', which='both', right=True, top=True)
-    ax.yaxis.set_minor_locator(matplotlib.ticker.AutoMinorLocator())
-    ax.tick_params(axis='both', which='both', right=True, top=True)
-    ax.tick_params(axis='both', which='major', labelsize=labelsize, width=3, length=5.5)
-    ax.tick_params(axis='both', which='minor', width=2, length=3)
-    if 'colorbar' in kwargs and kwargs['colorbar']:
-        cbar.ax.tick_params(axis='both', which='major', labelsize=labelsize, width=2, length=4)
-
-    return fig, ax
-
-
-def plot_frequency_of_occurrence(data, legend=True, **kwargs):
-    """Frequency of occurrence diagram of a variable (number of occurrence for each range bin).
-    x-axis is separated into n bins, default value for n = 100.
-
-    Args:
-        data (dict): container of Ze values
-        **n_bins (integer): number of bins for reflectivity values (x-axis), default 100
-        **x_lim (list): limits of x-axis, default: data['var_lims']
-        **y_lim (list): limits of y-axis, default: minimum and maximum of data['rg']
-        **z_converter (string): convert var before plotting use eg 'lin2z'
-        **var_converter (string): alternate name for the z_converter
-        **range_offset (list): range values where chirp shift occurs
-        **sensitivity_limit (np.array): 1-Dim array containing the minimum sensitivity values for each range
-        **title (string): plot title string if given, otherwise not title
-        **legend (bool): prints legend, default True
-
-    Returns:
-        ``fig, ax``
-    """
-
-    n_rg = data['rg'].size
-
-    # create a mask for fill_value = -999. because numpy.histogram can't handle masked values properly
-    var = copy(data['var'])
-    var[data['mask']] = -999.0
-
-    n_bins = kwargs['n_bins'] if 'n_bins' in kwargs else 100
-    x_lim = kwargs['x_lim'] if 'x_lim' in kwargs else data['var_lims']
-    v_lim = kwargs['v_lim'] if 'v_lim' in kwargs else [0.01, 20]
-    y_lim = kwargs['y_lim'] if 'y_lim' in kwargs else [data['rg'].min(), data['rg'].max()]
-
-    # create bins of x and y axes
-    x_bins = np.linspace(x_lim[0], x_lim[1], n_bins)
-    y_bins = data['rg']
-
-    # initialize array
-    H = np.zeros((n_bins - 1, n_rg))
-
-    for irg in range(n_rg):
-        # check for key word arguments
-        nonzeros = copy(var[:, irg])[var[:, irg] != -999.0]
-        if 'var_converter' in kwargs:
-            kwargs['z_converter'] = kwargs['var_converter']
-        if 'z_converter' in kwargs and kwargs['z_converter'] != 'log':
-            nonzeros = h.get_converter_array(kwargs['z_converter'])[0](nonzeros)
-            if kwargs['z_converter'] == 'lin2z': data['var_unit'] = 'dBZ'
-
-        H[:, irg] = np.histogram(nonzeros, bins=x_bins, density=False)[0]
-
-    H = np.ma.masked_equal(H, 0.0)
-
-    # create figure containing the frequency of occurrence of reflectivity over height and the sensitivity limit
-    cmap = copy(plt.get_cmap('viridis'))
-    cmap.set_under('white', 1.0)
-
-    fig, ax = plt.subplots(1, figsize=(6, 6))
-    pcol = ax.pcolormesh(x_bins, y_bins, H.T, vmin=v_lim[0], vmax=v_lim[1], cmap=cmap, label='histogram')
-
-    cbar = fig.colorbar(pcol, use_gridspec=True, extend='min', extendrect=True, extendfrac=0.01, shrink=0.8,
-                        format='%2d')
-    cbar.set_label(label="Frequencies of occurrence of {} values ".format(data['name']), fontweight='bold')
-    cbar.aspect = 80
-
-    ax.set_xlim(x_lim)
-    ax.set_ylim(y_lim)
-    if 'z_converter' in kwargs and kwargs['z_converter'] == 'log':
-        ax.set_xscale('log')
-        ax.set_yscale('log')
-
-    ax.set_xlabel('{} {} [{}]'.format(data['system'], data['name'], data['var_unit']), fontweight='bold')
-    ax.set_ylabel('Height [{}]'.format(data['rg_unit']), fontweight='bold')
-    ax.xaxis.set_minor_locator(matplotlib.ticker.AutoMinorLocator())
-    ax.yaxis.set_minor_locator(matplotlib.ticker.AutoMinorLocator())
-    ax.tick_params(axis='both', which='both', right=True, top=True)
-
-    if 'sensitivity_limit' in kwargs:
-        sens_lim = kwargs['sensitivity_limit']
-        if 'z_converter' in kwargs and kwargs['z_converter'] != 'log':
-            sens_lim = h.get_converter_array(kwargs['z_converter'])[0](sens_lim)
-
-        ax.plot(sens_lim, y_bins, linewidth=2.0, color='red', label='sensitivity limit')
-
-    if 'range_offset' in kwargs and min(kwargs['range_offset']) <= max(y_lim):
-        rg = kwargs['range_offset']
-        ax.plot(x_lim, [rg[0]] * 2, linestyle='-.', linewidth=1, color='black', alpha=0.5, label='chirp shift')
-        ax.plot(x_lim, [rg[1]] * 2, linestyle='-.', linewidth=1, color='black', alpha=0.5)
-
-    if 'title' in kwargs: ax.set_title(kwargs['title'])
-
-    plt.grid(b=True, which='major', color='black', linestyle='--', linewidth=0.5, alpha=0.5)
-    plt.grid(b=True, which='minor', color='gray', linestyle=':', linewidth=0.25, alpha=0.5)
-    if legend: plt.legend(loc='upper left')
-    fig.tight_layout()
-
-    return fig, ax
-
-
-def plot_foo_general(data_1, data_2, legend=True, **kwargs):
-    """Frequency of occurrence diagram of a variable (number of occurrence binned by another variable).
-    x-axis is separated into n bins, default value for n = 100.
-
-    Args:
-        data_1 (dict): container of e.g. Ze values
-        data_2 (dict): container of e.g. velocity values
-        **x_bins (integer): number of bins for dataset 2 values (x-axis), default 100
-        **y_bins (integer): number of bins for dataset 1 values (y-axis), default 100
-        **x_lim (list): limits of x-axis, default: data_2['var_lims']
-        **y_lim (list): limits of y-axis, default: data_1['var_lims']
-        **z_converter (string): convert var before plotting use eg 'lin2z'
-        **var_converter (string): alternate name for the z_converter
-        **range_offset (list): range values where chirp shift occurs
-        **sensitivity_limit (np.array): 1-Dim array containing the minimum sensitivity values for each range
-        **title (string): plot title string if given, otherwise not title
-        **legend (bool): prints legend, default True
-
-    Returns:
-        ``fig, ax``
-    """
-    #  Make sure the shapes of the two data sets are identical.
-    assert data_1['var'].shape == data_2['var'].shape, "Data sets don't have the same shape."
-
-    # create a mask for fill_value = -999. because numpy.histogram can't handle masked values properly
-    var = copy(data_1['var'])
-    var[data_1['mask']] = -999.0
-
-    var_for_binning = copy(data_2['var'])
-    var_for_binning[data_2['mask']] = -999.0
-
-    xn_bins = kwargs['x_bins'] if 'x_bins' in kwargs else 100
-    yn_bins = kwargs['y_bins'] if 'y_bins' in kwargs else 100
-
-    x_lim = kwargs['x_lim'] if 'x_lim' in kwargs else data_2['var_lims']
-    y_lim = kwargs['y_lim'] if 'y_lim' in kwargs else data_1['var_lims']
-
-    # create bins of x and y axes
-    x_bins = np.linspace(x_lim[0], x_lim[1], xn_bins)
-    y_bins = np.linspace(y_lim[0], y_lim[1], yn_bins)
-
-    # initialize array
-    H = np.zeros((xn_bins - 1, yn_bins - 1))
-
-    # loop over bins of var_to_bin
-    for x in range(xn_bins - 1):
-        it, ir = np.where(np.logical_and(var_for_binning > x_bins[x], var_for_binning < x_bins[x + 1]))
-        # find index where var_to_bin is in the current bin
-        # extract var for this index and convert it if needed
-        nonzeros = copy(var[it, ir])[var[it, ir] != -999.0]
-        if 'var_converter' in kwargs:
-            kwargs['z_converter'] = kwargs['var_converter']
-        if 'z_converter' in kwargs and kwargs['z_converter'] != 'log':
-            nonzeros = h.get_converter_array(kwargs['z_converter'])[0](nonzeros)
-            if kwargs['z_converter'] == 'lin2z': data_1['var_unit'] = 'dBZ'
-
-        H[x, :] = np.histogram(nonzeros, bins=y_bins, density=True)[0]
-
-    H = np.ma.masked_equal(H, 0.0)
-
-    # create figure containing the frequency of occurrence of var over var_to_bin bins
-    cmap = copy(plt.get_cmap('viridis'))
-    cmap.set_under('white', 1.0)
-
-    fig, ax = plt.subplots(1, figsize=(10, 6))
-    pcol = ax.pcolormesh(x_bins, y_bins, H.T, cmap=cmap, label='histogram')
-
-    cbar = fig.colorbar(pcol, use_gridspec=True, extend='min', extendrect=True, extendfrac=0.01, shrink=0.8)
-    cbar.set_label(label="Normalized Frequency of occurrence of {} ".format(data_1['name']), fontweight='bold')
-    cbar.aspect = 80
-
-    ax.set_xlim(x_lim)
-    ax.set_ylim(y_lim)
-    if 'z_converter' in kwargs and kwargs['z_converter'] == 'log':
-        ax.set_xscale('log')
-        ax.set_yscale('log')
-
-    ax.set_xlabel('{} {} [{}]'.format(data_2['system'], data_2['name'], data_2['var_unit']), fontweight='bold')
-    ax.set_ylabel('{} {} [{}]'.format(data_1['system'], data_1['name'], data_1['var_unit']), fontweight='bold')
-    ax.xaxis.set_minor_locator(matplotlib.ticker.AutoMinorLocator())
-    ax.yaxis.set_minor_locator(matplotlib.ticker.AutoMinorLocator())
-    ax.tick_params(axis='both', which='both', right=True, top=True)
-
-    if 'title' in kwargs: ax.set_title(kwargs['title'])
-
-    plt.grid(b=True, which='major', color='black', linestyle='--', linewidth=0.5, alpha=0.5)
-    plt.grid(b=True, which='minor', color='gray', linestyle=':', linewidth=0.25, alpha=0.5)
-    if legend: plt.legend(loc='upper left')
-    fig.tight_layout()
-
-    return fig, ax
-
-
-def _add_identity(axes, *line_args, **line_kwargs):
-    """helper function for the scatter plot"""
-    identity, = axes.plot([], [], *line_args, **line_kwargs)
-
-    def callback(axes):
-        low_x, high_x = axes.get_xlim()
-        low_y, high_y = axes.get_ylim()
-        low = max(low_x, low_y)
-        high = min(high_x, high_y)
-        identity.set_data([low, high], [low, high])
-
-    callback(axes)
-    axes.callbacks.connect('xlim_changed', callback)
-    axes.callbacks.connect('ylim_changed', callback)
-    return axes
-
-
-def plot_spectra(data, *args, **kwargs):
-    """Finds the closest match to a given point in time and height and plot Doppler spectra.
-
-        Notes:
-            The user is able to provide sliced containers, e.g.
-
-            - one spectrum: ``data['dimlabel'] = ['vel']``
-            - range spectrogram: ``data['dimlabel'] = ['range', 'vel']``
-            - time spectrogram: ``data['dimlabel'] = ['time, 'vel']``
-            - time-range spectrogram: ``data['dimlabel'] = ['time, 'range', 'vel']``
-
-        Args:
-            data (dict): data container
-            *data2 (dict or numpy.ndarray): data container of a second device
-            **z_converter (string): convert var before plotting use eg 'lin2z'
-            **var_converter (string): alternate name for the z_converter
-            **velmin (float): minimum x axis value
-            **velmax (float): maximum x axis value
-            **vmin (float): minimum y axis value
-            **vmax (float): maximum y axis value
-            **save (string): location where to save the pngs
-            **fig_size (list): size of png, default is [10, 5.7]
-            **mean (float): numpy array dimensions (time, height, 2) containing mean noise level for each spectra
-                            in linear units [mm6/m3]
-            **thresh (float): numpy array dimensions (time, height, 2) containing noise threshold for each spectra
-                              in linear units [mm6/m3]
-            **text (Bool): should time/height info be added as text into plot?
-            **title (str or bool)
-            **smooth (bool): if True, regular pyplot plot function is used (default is step)
-            **alpha (float): triggers transparency of the line plot (not the bar plot), 0 <= alpha <= 1
-
-        Returns:
-            tuple with
-
-            - fig (pyplot figure): contains the figure of the plot
-              (for multiple spectra, the last fig is returned)
-            - ax (pyplot axis): contains the axis of the plot
-              (for multiple spectra, the last ax is returned)
-        """
-
-    fsz = 15
-    velocity_min = -8.0
-    velocity_max = 8.0
-    annot = kwargs['text'] if 'text' in kwargs else True
-    alpha = kwargs['alpha'] if 'alpha' in kwargs else 1.0
-
-    n_time, n_height = data['ts'].size, data['rg'].size
-    vel = data['vel'].copy()
-
-    time, height, var, mask = h.reshape_spectra(data)
-
-    velmin = kwargs['velmin'] if 'velmin' in kwargs else max(min(vel), velocity_min)
-    velmax = kwargs['velmax'] if 'velmax' in kwargs else min(max(vel), velocity_max)
-
-    smooth = kwargs['smooth'] if 'smooth' in kwargs else False
-
-    fig_size = kwargs['fig_size'] if 'fig_size' in kwargs else [10, 5.7]
-
-    vmin = kwargs['vmin'] if 'vmin' in kwargs else data['var_lims'][0]
-    vmax = kwargs['vmax'] if 'vmax' in kwargs else data['var_lims'][1]
-
-    logger.debug("x-axis varlims {} {}".format(velmin, velmax))
-    logger.debug("y-axis varlims {} {}".format(vmin, vmax))
-    if 'var_converter' in kwargs:
-        kwargs['z_converter'] = kwargs['var_converter']
-    if 'z_converter' in kwargs and kwargs['z_converter'] == 'lin2z':
-        var = h.get_converter_array(kwargs['z_converter'])[0](var)
-
-    name = kwargs['save'] if 'save' in kwargs else ''
-
-    if len(args) > 0:
-        if type(args[0]) == dict:
-            data2 = args[0]
-            vel2 = data2['vel'].copy()
-            time2, height2, var2, mask2 = h.reshape_spectra(data2)
-            if 'z_converter' in kwargs and kwargs['z_converter'] == 'lin2z':
-                var2 = h.get_converter_array(kwargs['z_converter'])[0](var2)
-            second_data_set = True
-    else:
-        second_data_set = False
-
-    # plot spectra
-    ifig = 1
-    n_figs = n_time * n_height
-
-    for iTime in range(n_time):
-        for iHeight in range(n_height):
-            fig, ax = plt.subplots(1, figsize=fig_size)
-
-            dTime = h.ts_to_dt(time[iTime])
-            rg = height[iHeight]
-
-            if annot:
-                ax.text(0.01, 0.93,
-                        '{} UTC  at {:.2f} m ({})'.format(dTime.strftime("%Y-%m-%d %H:%M:%S.%f")[:-3], rg,
-                                                          data['system']),
-                        horizontalalignment='left', verticalalignment='center', transform=ax.transAxes)
-            if not smooth:
-                ax.step(vel, var[iTime, iHeight, :], color='royalblue', linestyle='-',
-                        linewidth=2, label=data['system'] + ' ' + data['name'])
-            else:
-                ax.plot(vel, var[iTime, iHeight, :], color='royalblue', linestyle='-',
-                        linewidth=2, alpha=alpha, label=data['system'] + ' ' + data['name'])
-
-            # if a 2nd dict is given, assume another dataset and plot on top
-            if second_data_set:
-                # find the closest spectra to the first device
-                iTime2 = h.argnearest(time2, time[iTime])
-                iHeight2 = h.argnearest(height2, rg)
-
-                dTime2 = h.ts_to_dt(time2[iTime2])
-                rg2 = height2[iHeight2]
-
-                if annot:
-                    ax.text(0.01, 0.85,
-                            '{} UTC  at {:.2f} m ({})'.format(dTime2.strftime("%Y-%m-%d %H:%M:%S.%f")[:-3], rg2,
-                                                              data2['system']),
-                            horizontalalignment='left', verticalalignment='center', transform=ax.transAxes)
-                if not smooth:
-                    ax.step(vel2, var2[iTime2, iHeight2, :], color='darkred', linestyle='-',
-                            linewidth=2, label=data2['system'] + ' ' + data2['name'])
-                else:
-                    ax.plot(vel2, var2[iTime2, iHeight2, :], color='darkred', linestyle='-',
-                            linewidth=2, alpha=alpha, label=data2['system'] + ' ' + data2['name'])
-
-            if 'mean' in kwargs or 'thresh' in kwargs:
-                x1, x2 = vel[0], vel[-1]
-
-                if 'mean' in kwargs and kwargs['mean'][iTime, iHeight] > 0.0:
-                    mean = h.lin2z(kwargs['mean'][iTime, iHeight]) if kwargs['mean'].shape != () \
-                        else h.lin2z(kwargs['mean'])
-                    legendtxt_mean = 'mean noise floor =  {:.2f} '.format(mean)
-                    ax.plot([x1, x2], [mean, mean], color='k', linestyle='--', linewidth=1, label=legendtxt_mean)
-
-                if 'thresh' in kwargs and kwargs['thresh'][iTime, iHeight] > 0.0:
-                    thresh = h.lin2z(kwargs['thresh'][iTime, iHeight]) if kwargs['thresh'].shape != () \
-                        else h.lin2z(kwargs['thresh'])
-                    legendtxt_thresh = 'noise floor threshold =  {:.2f} '.format(thresh)
-                    ax.plot([x1, x2], [thresh, thresh], color='k', linestyle='-', linewidth=1, label=legendtxt_thresh)
-
-            ax.set_xlim(left=velmin, right=velmax)
-            ax.set_ylim(bottom=vmin, top=vmax)
-            ax.set_xlabel('Doppler Velocity [m s$^{-1}$]', fontweight='semibold', fontsize=fsz)
-            ax.set_ylabel('Reflectivity [dBZ]', fontweight='semibold', fontsize=fsz)
-            ax.grid(linestyle=':')
-            ax.tick_params(axis='both', which='major', labelsize=fsz)
-            if 'title' in kwargs and type(kwargs['title']) == str:
-                ax.set_title(kwargs['title'], fontsize=20)
-            elif 'title' in kwargs and type(kwargs['title']) == bool:
-                if kwargs['title'] == True:
-                    formatted_datetime = dTime.strftime("%Y-%m-%d %H:%M")
-                    ax.set_title("{}, {}, {} km".format(data['paraminfo']['location'], formatted_datetime,
-                                                        str(round(rg) / 1000)),
-                                 fontsize=20)
-            # ax.tick_params(axis='both', which='minor', labelsize=8)
-
-            ax.legend(fontsize=fsz)
-            plt.tight_layout()
-
-            if 'save' in kwargs:
-                figure_name = name + '{}_{}_{:.0f}.png'.format(str(ifig).zfill(4),
-                                                               dTime.strftime('%Y%m%d_%H%M%S_UTC'),
-                                                               height[iHeight])
-                fig.savefig(figure_name, dpi=100)
-                print("   Saved {} of {} png to  {}".format(ifig, n_figs, figure_name))
-
-            ifig += 1
-            if ifig != n_figs + 1: plt.close(fig)
-
-    return fig, ax
-
-
-def plot_spectrogram(data, **kwargs):
-    """Plot a time or height spectrogram
-
-    The user is able to provide sliced containers, e.g.
-
-    - range spectrogram: ``data['dimlabel'] = ['range', 'vel']``
-    - time spectrogram: ``data['dimlabel'] = ['time, 'vel']``
-    - time-range spectrogram: ``data['dimlabel'] = ['time, 'range', 'vel']``
-
-    In the latter case, a height or time (value or index) must be provided
-    at which the time / height spectrogram should be drawn
-
-    Args:
-        data: data container
-        **index (dict): either {'time': time index} or {'range': range index}
-        **z_converter (string): convert var before plotting use eg 'lin2z'
-        **var_converter (string): alternate name for the z_converter
-        **fig_size (list): size of png, default is [10, 5.7]
-        **v_lims (list): limits of Doppler velocity to be plotted
-
-    Returns:
-        tuple with
-
-        - fig (pyplot figure): contains the figure of the plot
-        - ax (pyplot axis): contains the axis of the plot
-    """
-    # Plotting parameters
-    fsz = kwargs['font_size'] if 'font_size' in kwargs else 12
-    fwgt = kwargs['font_weight'] if 'font_weight' in kwargs else 'semibold'
-    fig_size = kwargs['fig_size'] if 'fig_size' in kwargs else [10, 5.7]
-    cbar_flag = kwargs['cbar'] if 'cbar' in kwargs else True
-    colormap = data['colormap']
-    logger.debug("custom colormaps {}".format(VIS_Colormaps.custom_colormaps.keys()))
-    if colormap in VIS_Colormaps.custom_colormaps.keys():
-        colormap = VIS_Colormaps.custom_colormaps[colormap]
-
-    fraction_color_bar = 0.13
-
-    n_time, n_height = data['ts'].size, data['rg'].size
-    vel = data['vel'].copy()
-    time, height, var, mask = h.reshape_spectra(data)
-    if 'var_converter' in kwargs:
-        kwargs['z_converter'] = kwargs['var_converter']
-    if 'z_converter' in kwargs:
-        var = h.get_converter_array(kwargs['z_converter'])[0](var)
-    var = np.ma.masked_where(mask, var)
-    var = var.astype(np.float64).filled(-999)
-    index = kwargs['index'] if 'index' in kwargs else ''
-
-    # depending on dimensions of given data, decide if height or time spectrogram should be plotted
-    # (1) dimensions ar time and height, then a h or t must be given
-    if (n_height > 1) & (n_time > 1):
-        assert 'index' in kwargs, "For time-height data container, you need to pass a time or height index to plot " \
-                                  "the spectrogram, e.g. index={'time':5}"
-        method = 'range_spec' if 'time' in index.keys() else 'time_spec' if 'height' in index.keys() else ''
-        idx = index['time'] if method == 'range_spec' else index['height'] if method == 'time_spec' else ''
-        time = time[idx] if method == 'range_spec' else time
-        height = height[idx] if method == 'time_spec' else height
-        var = var[:, idx, :] if method == 'time_spec' else var[idx, :, :] if method == 'range_spec' else var
-    # (2) only time dimension
-    elif (n_height > 1) & (n_time == 1):
-        method = 'range_spec'
-        var = np.squeeze(var)
-    # (3) only height dimension
-    elif (n_height == 1) & (n_time > 1):
-        method = 'time_spec'
-        var = np.squeeze(var)
-        height = height[0]
-    # (4) only one spectrum, Error
-    assert not (n_height == 1) & (n_time == 1), 'Only one spectrum given.'
-    assert method != '', 'Method not found. Check your index definition.'
-
-    if method == 'range_spec':
-        x_var = vel
-        y_var = height
-    elif method == 'time_spec':
-        dt_list = [datetime.datetime.utcfromtimestamp(t) for t in list(time)]
-        y_var = vel
-        # identify time jumps > 60 seconds (e.g. MIRA scans)
-        jumps = np.where(np.diff(list(time)) > 60)[0]
-        for ind in jumps[::-1].tolist():
-            # start from the end or stuff will be inserted in the beginning and thus shift the index
-            logger.debug("masked jump at {} {}".format(ind, dt_list[ind - 1: ind + 2]))
-            dt_list.insert(ind + 1, dt_list[ind] + datetime.timedelta(seconds=5))
-            var = np.insert(var, ind + 1, np.full(vel.shape, -999), axis=0)
-        var = np.transpose(var[:, :])
-        x_var = matplotlib.dates.date2num(dt_list)
-
-    var = np.ma.masked_equal(var, -999)
-    # start plotting
-
-    fig, ax = plt.subplots(1, figsize=fig_size)
-    pcmesh = ax.pcolormesh(x_var, y_var, var[:, :], cmap=colormap, vmin=data['var_lims'][0], vmax=data['var_lims'][1], shading='flat')
-    cbar = None
-    if cbar_flag:
-        pad = kwargs['bar_pad'] if 'bar_pad' in kwargs else 0.025
-        cbar = fig.colorbar(pcmesh, fraction=fraction_color_bar, pad=pad)
-
-    if 'v_lims' in kwargs.keys():
-        if method == 'range_spec':
-            ax.set_xlim(kwargs['v_lims'])
-        elif method == 'time_spec':
-            ax.set_ylim(kwargs['v_lims'])
-    if method == 'range_spec':
-        ax.set_xlabel('Velocity [m s$\\mathregular{^{-1}}$]', fontweight=fwgt, fontsize=fsz)
-        ylabel = 'Height [{}]'.format(data['rg_unit'], fontsize=fsz)
-        ax.set_ylabel(ylabel, fontweight='semibold', fontsize=fsz)
-    elif method == 'time_spec':
-        ax.set_ylabel('Velocity [m s$\\mathregular{^{-1}}$]', fontweight=fwgt, fontsize=fsz)
-        ax.set_xlabel('Time [UTC]', fontweight=fwgt, fontsize=fsz)
-        time_extend = dt_list[-1] - dt_list[0]
-        ax = _set_xticks_and_xlabels(ax, time_extend)
-
-    if 'title' in kwargs and kwargs['title']:
-        ax.set_title("{} spectrogram at {} ".format(method.split('_')[0],
-                                                    h.ts_to_dt(time).strftime('%d.%m.%Y %H:%M:%S') if method == 'range_spec'
-                                                    else str(round(height)) + ' ' + data['rg_unit']),
-                     fontsize=15, fontweight='semibold')
-    ax.yaxis.set_minor_locator(matplotlib.ticker.AutoMinorLocator())
-    ax.tick_params(axis='both', which='both', right=True, top=True)
-    ax.tick_params(axis='both', which='major', labelsize=fsz, width=3, length=5.5)
-    ax.tick_params(axis='both', which='minor', width=2, length=3)
-    if cbar:
-        cbar.ax.tick_params(axis='both', which='major', labelsize=fsz, width=2, length=4)
-        cbar.ax.tick_params(axis='both', which='minor', width=2, length=3)
-        if not ('bar' in kwargs and kwargs['bar'] == 'horizontal'):
-            if 'z_converter' in kwargs and kwargs['z_converter'] == 'lin2z':
-                z_string = "{} {} [{}{}]".format(data["system"], data["name"], "dB",
-                                                 data['var_unit'])
-            else:
-                z_string = ''
-            cbar.ax.set_ylabel(z_string, fontweight=fwgt, fontsize=fsz)
-
-        cbar.ax.minorticks_on()
-
-    if 'grid' in kwargs and kwargs['grid'] == 'major':
-        ax.grid(linestyle=':')
-
-    if method == 'time_spec':
-        time_extend = dt_list[-1] - dt_list[0]
-        logger.debug("time extent {}".format(time_extend))
-        ax = _set_xticks_and_xlabels(ax, time_extend)
-
-    return fig, [ax, pcmesh]
-
-
-def concat_images(imga, imgb):
-    """
-    Combines two color image ndarrays side-by-side.
-    """
-    ha, wa = imga.shape[:2]
-    hb, wb = imgb.shape[:2]
-    max_height = np.max([ha, hb])
-    total_width = wa + wb
-    new_img = np.zeros(shape=(max_height, total_width, 3))
-    new_img[:ha, :wa] = imga
-    new_img[:hb, wa:wa + wb] = imgb
-    return new_img
-
-
-def concat_n_images(image_path_list):
-    """
-    Combines N color images from a list of image path.
-    """
-    output = None
-    for i, img_path in enumerate(image_path_list):
-        img = plt.imread(img_path)[:, :, :3]
-        output = img if i == 0 else concat_images(output, img)
-    return output
-
-
-def plot_ppi(data, azimuth, **kwargs):
-    """plot a mira plan-position-indicator scan
-
-    Args:
-        data (dict): data_container holding the variable of the scan (Z, v, ..)
-        azimuth (dict): data_container with the azimuth data
-        **z_converter (string): convert var before plotting use eg 'lin2z'
-        **var_converter (string): alternate name for the z_converter
-        **elv (float): elevation other than 75 deg
-        **fig_size (list): size of png, default is [10, 5.7]
-
-    Returns:
-        ``fig, ax``
-    """
-    labelsize = 14
-    fig_size = kwargs['fig_size'] if 'fig_size' in kwargs else [10, 8]
-    # if no elevation angle is supplied, set it to 75 degrees
-    elv = kwargs['elv'] if 'elv' in kwargs else 75
-    plotkwargs = {}
-    var = np.ma.masked_where(data['mask'], data['var']).copy()
-    vmin, vmax = data['var_lims']
-
-    if 'var_converter' in kwargs:
-        kwargs['z_converter'] = kwargs['var_converter']
-    if 'z_converter' in kwargs:
-        if kwargs['z_converter'] == 'log':
-            plotkwargs['norm'] = matplotlib.colors.LogNorm(vmin=vmin, vmax=vmax)
-        else:
-            var = h.get_converter_array(kwargs['z_converter'])[0](var)
-    colormap = kwargs['cmap'] if 'cmap' in kwargs else data['colormap']
-    # spherical coordinates to kartesian
-    ranges = data['rg']
-    elv = elv * np.pi / 180.0
-    # elevations = np.repeat(elv, len(ranges))
-    azimuths = azimuth['var'] * np.pi / 180.0
-    # elevations = np.transpose(np.repeat(elevations[:,np.newaxis], len(azimuths), axis = 1))
-    azimuths = np.repeat(azimuths[:, np.newaxis], len(ranges), axis=1)
-    ranges = np.tile(ranges, (len(data['var']), 1))
-    x = ranges * np.sin(elv) * np.sin(azimuths)
-    y = ranges * np.sin(elv) * np.cos(azimuths)
-    fig, ax = plt.subplots(1, figsize=fig_size)
-    mesh = ax.pcolormesh(x, y, var, cmap=colormap, vmin=vmin, vmax=vmax, **plotkwargs)
-    ax.grid(linestyle=':')
-    ax.set_xlabel('Horizontal distance [km]', fontsize=13)
-    ax.set_ylabel('Horizontal distance [km]', fontsize=13)
-    cbar = fig.colorbar(mesh, fraction=0.13, pad=0.05)
-
-    if data['var_unit'] == "":
-        z_string = "{} {}".format(data["system"], data["name"])
-    else:
-        z_string = "{} {} [{}]".format(data["system"], data["name"], data['var_unit'])
-    cbar.ax.set_ylabel(z_string, fontweight='semibold', fontsize=15)
-
-    return fig, ax
-
-
-def plot_rhi(data, elv, **kwargs):
-    """plot a mira range-height-indicator scan
-
-    Args:
-        data (dict): data_container holding the variable of the scan (Z, LDR, ..)
-        elv (dict): data_container with the elevation data
-        **z_converter (string): convert var before plotting use eg 'lin2z'
-        **var_converter (string): alternate name for the z_converter
-        **fig_size (list): size of png, default is [10, 5.7]
-        **title (str or bool)
-
-    Returns:
-        ``fig, ax``
-    """
-    labelsize = 14
-    fig_size = kwargs['figsize'] if 'figsize' in kwargs else [10, 5.7]
-    var = np.ma.masked_where(data['mask'], data['var']).copy()
-    vmin, vmax = data['var_lims']
-    plotkwargs = {}
-    if 'var_converter' in kwargs:
-        kwargs['z_converter'] = kwargs['var_converter']
-    if 'z_converter' in kwargs:
-        if kwargs['z_converter'] == 'log':
-            plotkwargs['norm'] = matplotlib.colors.LogNorm(vmin=vmin, vmax=vmax)
-        else:
-            var = h.get_converter_array(kwargs['z_converter'])[0](var)
-    colormap = data['colormap']
-
-    ranges = np.tile(data['rg'], (len(data['var']), 1))
-    elevations = np.repeat(elv['var'][:, np.newaxis], len(data['rg']), axis=1)
-    h_distance = ranges * np.sin(elevations * np.pi / 180.0)
-    v_distance = ranges * np.cos(elevations * np.pi / 180.0)
-    fig, ax = plt.subplots(1, figsize=fig_size)
-    mesh = ax.pcolormesh(v_distance / 1000.0, h_distance / 1000.0, var, cmap=colormap, vmin=vmin, vmax=vmax)
-    ax.set_xlim([np.min(v_distance) / 1000, np.max(v_distance) / 1000])
-    ax.set_ylim([0, 8])
-    ax.set_xlabel('Horizontal range [km]', fontsize=13)
-    ax.set_ylabel('Height [km]', fontsize=13)
-    ax.xaxis.set_minor_locator(matplotlib.ticker.AutoMinorLocator())
-    ax.yaxis.set_minor_locator(matplotlib.ticker.AutoMinorLocator())
-    cbar = fig.colorbar(mesh, fraction=0.13, pad=0.05)
-    if data['var_unit'] == "" or data['var_unit'] == " ":
-        z_string = "{} {}".format(data["system"], data["name"])
-    else:
-        z_string = "{} {} [{}]".format(data["system"], data["name"], data['var_unit'])
-    cbar.ax.set_ylabel(z_string, fontweight='semibold', fontsize=15)
-
-    ax.tick_params(axis='both', which='both', right=True, top=True)
-    ax.tick_params(axis='both', which='major', labelsize=labelsize,
-                   width=3, length=5.5)
-    ax.tick_params(axis='both', which='minor', width=2, length=3)
-    cbar.ax.tick_params(axis='both', which='major', labelsize=labelsize,
-                        width=2, length=4)
-    cbar.ax.tick_params(axis='both', which='minor', width=2, length=3)
-
-    if 'title' in kwargs and type(kwargs['title']) == str:
-        ax.set_title(kwargs['title'], fontsize=20)
-    elif 'title' in kwargs and type(kwargs['title']) == bool:
-        if kwargs['title'] == True:
-            formatted_datetime = (h.ts_to_dt(data['ts'][0])).strftime("%Y-%m-%d %H:%M")
-            ax.set_title(data['paraminfo']['location'] + ', ' +
-                         formatted_datetime, fontsize=20)
-    return fig, ax
-
-
-def remsens_limrad_quicklooks(container_dict, **kwargs):
-    from mpl_toolkits.axes_grid1 import make_axes_locatable
-    from matplotlib.ticker import LogFormatter
-    import matplotlib.colors as mcolors
-    import time
-
-    tstart = time.time()
-    print('Plotting data...')
-
-    site_name = container_dict['Ze']['paraminfo']['location']
-
-    time_list = container_dict['Ze']['ts']
-    dt_list = [datetime.datetime.utcfromtimestamp(time) for time in time_list]
-    dt_list_2 = [datetime.datetime.utcfromtimestamp(time) for time in container_dict['LWP']['ts']]
-
-    if 'timespan' in kwargs and kwargs['timespan'] == '24h':
-        dt_lim_left = datetime.datetime(dt_list[0].year, dt_list[0].month, dt_list[0].day, 0, 0)
-        dt_lim_right = datetime.datetime(dt_list[0].year, dt_list[0].month, dt_list[0].day, 0, 0) + datetime.timedelta(days=1)
-    else:
-        dt_lim_left = dt_list[0]
-        dt_lim_right = dt_list[-1]
-
-    range_list = container_dict['Ze']['rg'] * 1.e-3  # convert to km
-    ze = h.lin2z(container_dict['Ze']['var']).copy().T
-    mdv = container_dict['VEL']['var'].copy().T
-    sw = container_dict['sw']['var'].copy().T
-    ldr = container_dict['ldr']['var'].copy().T
-    lwp = container_dict['LWP']['var'].copy()
-    rr = container_dict['rr']['var'].copy()
-
-    plot_range = kwargs['plot_range'] if 'plot_range' in kwargs else [0, 12.0]
-
-    # create figure
-
-    fig, ax = plt.subplots(6, figsize=(13, 16))
-
-    # reflectivity plot
-    ax[0].text(.015, .87, 'Radar reflectivity factor', horizontalalignment='left',
-               transform=ax[0].transAxes, fontsize=14, bbox=dict(facecolor='white', alpha=0.75))
-    cp = ax[0].pcolormesh(dt_list, range_list, ze,
-                          vmin=container_dict['Ze']['var_lims'][0],
-                          vmax=container_dict['Ze']['var_lims'][1],
-                          cmap=container_dict['Ze']['colormap'])
-    divider = make_axes_locatable(ax[0])
-    cax0 = divider.append_axes("right", size="3%", pad=0.3)
-    cbar = fig.colorbar(cp, cax=cax0, ax=ax[0])
-    cbar.set_label('dBZ')
-    ax[0].xaxis.set_minor_locator(matplotlib.ticker.AutoMinorLocator(3))
-    print('Plotting data... Ze')
-
-    # mean doppler velocity plot
-    ax[1].text(.015, .87, 'Mean Doppler velocity', horizontalalignment='left', transform=ax[1].transAxes,
-               fontsize=14, bbox=dict(facecolor='white', alpha=0.75))
-    cp = ax[1].pcolormesh(dt_list, range_list, mdv,
-                          vmin=container_dict['VEL']['var_lims'][0],
-                          vmax=container_dict['VEL']['var_lims'][1],
-                          cmap=container_dict['VEL']['colormap'])
-    divider2 = make_axes_locatable(ax[1])
-    cax2 = divider2.append_axes("right", size="3%", pad=0.3)
-    cbar = fig.colorbar(cp, cax=cax2, ax=ax[1])
-    cbar.set_label('m/s')
-    ax[1].xaxis.set_minor_locator(matplotlib.ticker.AutoMinorLocator(3))
-    print('Plotting data... mdv')
-
-    # spectral width plot
-    ax[2].text(.015, .87, 'Spectral width', horizontalalignment='left', transform=ax[2].transAxes,
-               fontsize=14, bbox=dict(facecolor='white', alpha=0.75))
-    cp = ax[2].pcolormesh(dt_list, range_list, sw,
-                          norm=mcolors.LogNorm(vmin=0.1,
-                                               vmax=container_dict['sw']['var_lims'][1]),
-                          cmap=container_dict['sw']['colormap'])
-    divider3 = make_axes_locatable(ax[2])
-    cax3 = divider3.append_axes("right", size="3%", pad=0.3)
-    formatter = LogFormatter(10, labelOnlyBase=False)
-    cbar = fig.colorbar(cp, cax=cax3, ax=ax[2], format=formatter, ticks=[0.1, 0.2, 0.5, 1, 2])
-    cbar.set_ticklabels([0.1, 0.2, 0.5, 1, 2])
-    cbar.set_label('m/s')
-    ax[2].xaxis.set_minor_locator(matplotlib.ticker.AutoMinorLocator(3))
-    print('Plotting data... sw')
-
-    # linear depolarisation ratio plot
-    colors1 = plt.cm.binary(np.linspace(0.5, 0.5, 1))
-    colors2 = plt.cm.jet(np.linspace(0, 0, 178))
-    colors3 = plt.cm.jet(np.linspace(0, 1, 77))
-    colors = np.vstack((colors1, colors2, colors3))
-    mymap = mcolors.LinearSegmentedColormap.from_list('my_colormap', colors)
-
-    ax[3].xaxis.set_major_formatter(matplotlib.dates.DateFormatter('%H:%M'))
-    ax[3].text(.015, .87, 'Linear depolarisation ratio', horizontalalignment='left',
-               transform=ax[3].transAxes, fontsize=14, bbox=dict(facecolor='white', alpha=0.75))
-    cp = ax[3].pcolormesh(dt_list, range_list, ldr, vmin=-100, vmax=0, cmap=mymap)
-    divider4 = make_axes_locatable(ax[3])
-    cax4 = divider4.append_axes("right", size="3%", pad=0.3)
-    bounds = np.linspace(-30, 0, 500)
-    cbar = fig.colorbar(cp, cax=cax4, ax=ax[3], boundaries=bounds, ticks=[-30, -25, -20, -15, -10, -5, 0])
-    cbar.set_ticklabels([-30, -25, -20, -15, -10, -5, 0])
-    cbar.set_label('dB')
-    ax[3].xaxis.set_minor_locator(matplotlib.ticker.AutoMinorLocator(3))
-    print('Plotting data... ldr')
-
-    # liquid water path plot
-    ax[4].text(.015, .87, 'Liquid Water Path', horizontalalignment='left', transform=ax[4].transAxes,
-               fontsize=14, bbox=dict(facecolor='white', alpha=0.75))
-    cp = ax[4].bar(dt_list_2, lwp, width=0.001, color="blue", edgecolor="blue")
-    ax[4].grid(linestyle=':')
-    divider5 = make_axes_locatable(ax[4])
-    cax5 = divider5.append_axes("right", size="3%", pad=0.3)
-    cax5.axis('off')
-    ax[4].axes.tick_params(axis='both', direction='inout', length=10, width=1.5)
-    ax[4].set_ylabel('Liquid Water Path (g/$\mathregular{m^2}$)', fontsize=14)
-    ax[4].set_xlim(left=dt_lim_left, right=dt_lim_right)
-    ax[4].set_ylim(top=500, bottom=0)
-    ax[4].xaxis.set_minor_locator(matplotlib.ticker.AutoMinorLocator(3))
-    print('Plotting data... lwp')
-
-    # rain rate plot
-    ax[5].xaxis.set_major_formatter(matplotlib.dates.DateFormatter('%H:%M'))
-    ax[5].text(.015, .87, 'Rain rate', horizontalalignment='left', transform=ax[5].transAxes, fontsize=14,
-               bbox=dict(facecolor='white', alpha=0.75))
-    divider6 = make_axes_locatable(ax[5])
-    cax6 = divider6.append_axes("right", size="3%", pad=0.3)
-    cax6.axis('off')
-    ax[5].grid(linestyle=':')
-    cp = ax[5].bar(dt_list_2, rr, width=0.001, color="blue", edgecolor="blue")
-
-    ax[5].axes.tick_params(axis='both', direction='inout', length=10, width=1.5)
-    ax[5].axis([dt_list[0], dt_list[-1], 0, 10])
-    ax[5].set_ylabel('Rain rate (mm/h)', fontsize=14)
-    ax[5].set_xlim(left=dt_lim_left, right=dt_lim_right)
-    ax[5].set_ylim(top=10, bottom=0)
-    ax[5].set_xlabel('Time (UTC)')
-    ax[5].xaxis.set_minor_locator(matplotlib.ticker.AutoMinorLocator(3))
-    print('Plotting data... rr')
-
-    # duration of nc file for meteorological data calculation
-    temp = container_dict['SurfTemp']['var'].copy()
-    wind = container_dict['SurfWS']['var'].copy()
-    tmin, tmax = min(temp) - 275.13, max(temp) - 275.13
-    t_avg = np.mean(temp) - 275.13
-    wind_avg = np.mean(wind)
-    precip = np.mean(rr) * ((time_list[-1] - time_list[0]) / 3600.)
-
-    txt = 'Meteor. Data: Avg. T.: {:.2f} °C;  Max. T.: {:.2f} °C;  Min. T.: {:.2f} °C;  ' \
-          'Mean wind: {:.2f} m/s;  Total precip.: {:.2f} mm'.format(t_avg, tmax, tmin, wind_avg, precip)
-
-    yticks = np.arange(plot_range[0] / 1000., plot_range[1] / 1000. + 1, 2)  # y-axis ticks
-
-    for iax in range(4):
-        ax[iax].grid(linestyle=':')
-        ax[iax].set_yticks(yticks)
-        ax[iax].axes.tick_params(axis='both', direction='inout', length=10, width=1.5)
-        ax[iax].set_ylabel('Height (km)', fontsize=14)
-        ax[iax].set_xlim(left=dt_lim_left, right=dt_lim_right)
-        ax[iax].set_ylim(top=plot_range[1] / 1000., bottom=plot_range[0] / 1000.)
-        ax[iax].xaxis.set_major_formatter(matplotlib.dates.DateFormatter('%H:%M'))
-
-    fig.text(.5, .01, txt, ha="center", bbox=dict(facecolor='none', edgecolor='black'))
-    fig.subplots_adjust(left=0.06, bottom=0.05, right=0.95, top=0.95, wspace=0, hspace=0.20)
-    date_string = dt_lim_left.strftime("%Y%m%d")
-    fig.suptitle("{}, {} (UTC), {}".format(container_dict['Ze']['system'], date_string, site_name), fontsize=20)
-    # place in title needs to be adjusted
-
-    print('plotting done, elapsed time = {:.3f} sec.'.format(time.time() - tstart))
-
-    return fig, ax
-
-
-def remsens_limrad_polarimetry_quicklooks(container_dict, **kwargs):
-    from mpl_toolkits.axes_grid1 import make_axes_locatable
-    from matplotlib.ticker import LogFormatter
-    import matplotlib.colors as mcolors
-    import time
-
-    tstart = time.time()
-    print('Plotting data...')
-
-    site_name = container_dict['Ze']['paraminfo']['location']
-
-    time_list = container_dict['Ze']['ts']
-    dt_list = [datetime.datetime.utcfromtimestamp(time) for time in time_list]
-    dt_list_2 = [datetime.datetime.utcfromtimestamp(time) for time in container_dict['LWP']['ts']]
-
-    if 'timespan' in kwargs and kwargs['timespan'] == '24h':
-        dt_lim_left = datetime.datetime(dt_list[0].year, dt_list[0].month, dt_list[0].day, 0, 0)
-        dt_lim_right = datetime.datetime(dt_list[0].year, dt_list[0].month, dt_list[0].day, 0, 0) + datetime.timedelta(days=1)
-    else:
-        dt_lim_left = dt_list[0]
-        dt_lim_right = dt_list[-1]
-
-    range_list = container_dict['Ze']['rg'] * 1.e-3  # convert to km
-    ze = h.lin2z(container_dict['Ze']['var']).T.copy()
-    ldr = np.ma.masked_less_equal(container_dict['ldr']['var'].T, -999.0)
-    zdr = np.ma.masked_less_equal(container_dict['ZDR']['var'].T, -999.0)
-    rhv = np.ma.masked_less_equal(container_dict['RHV']['var'].T, -999.0)
-    lwp = container_dict['LWP']['var'].copy()
-    rr = container_dict['rr']['var'].copy()
-
-    hmax = 12.0
-    ticklen = 6.
-    linewidth = 0.5
-
-    cbar_ticklen = ticklen / 2.
-    cbar_pad = 1.
-
-    # create figure
-    fig, ax = plt.subplots(6, figsize=(13, 16))
-
-    # reflectivity plot
-    ax[0].text(.015, .87, 'Radar reflectivity factor', horizontalalignment='left',
-               transform=ax[0].transAxes, fontsize=14, bbox=dict(facecolor='white', alpha=0.75))
-    cp = ax[0].pcolormesh(dt_list, range_list, ze,
-                          vmin=container_dict['Ze']['var_lims'][0],
-                          vmax=container_dict['Ze']['var_lims'][1],
-                          cmap=container_dict['Ze']['colormap'])
-    divider = make_axes_locatable(ax[0])
-    cax0 = divider.append_axes("right", size="3%", pad=0.3)
-    cbar = fig.colorbar(cp, cax=cax0, ax=ax[0])
-    cbar.set_label('dBZ')
-    ax[0].xaxis.set_minor_locator(matplotlib.ticker.AutoMinorLocator(3))
-    print('Plotting data... Ze')
-
-    # linear depolarisation ratio plot
-    colors1 = plt.cm.binary(np.linspace(0.5, 0.5, 1))
-    colors2 = plt.cm.jet(np.linspace(0, 0, 178))
-    colors3 = plt.cm.jet(np.linspace(0, 1, 77))
-    colors = np.vstack((colors1, colors2, colors3))
-    mymap = mcolors.LinearSegmentedColormap.from_list('my_colormap', colors)
-
-    ax[1].xaxis.set_major_formatter(matplotlib.dates.DateFormatter('%H:%M'))
-    ax[1].text(.015, .87, 'Linear depolarisation ratio', horizontalalignment='left',
-               transform=ax[1].transAxes, fontsize=14, bbox=dict(facecolor='white', alpha=0.75))
-    cp = ax[1].pcolormesh(dt_list, range_list, ldr, vmin=-100, vmax=0, cmap=mymap)
-    divider4 = make_axes_locatable(ax[1])
-    cax4 = divider4.append_axes("right", size="3%", pad=0.3)
-    bounds = np.linspace(-30, 0, 500)
-    cbar = fig.colorbar(cp, cax=cax4, ax=ax[1], boundaries=bounds, ticks=[-30, -25, -20, -15, -10, -5, 0])
-    cbar.set_ticklabels([-30, -25, -20, -15, -10, -5, 0])
-    cbar.set_label('dB')
-    ax[1].xaxis.set_minor_locator(matplotlib.ticker.AutoMinorLocator(3))
-    print('Plotting data... ldr')
-
-    # differential reflectivity plot
-    norm = matplotlib.colors.BoundaryNorm(np.arange(-0.5, 1.6, 0.25), plt.get_cmap('jet').N)
-    ax[2].text(.015, .87, 'Differential reflectivity', horizontalalignment='left', transform=ax[2].transAxes,
-               fontsize=14, bbox=dict(facecolor='white', alpha=0.75))
-    cp = ax[2].pcolormesh(dt_list, range_list, zdr,
-                          vmin=container_dict['ZDR']['var_lims'][0],
-                          vmax=container_dict['ZDR']['var_lims'][1],
-                          cmap=container_dict['ZDR']['colormap'],
-                          norm=norm)
-    divider2 = make_axes_locatable(ax[2])
-    cax2 = divider2.append_axes("right", size="3%", pad=0.3)
-    cbar = fig.colorbar(cp, cax=cax2, ax=ax[2], ticks=[-0.5, 0, 0.5, 1.0, 1.5])
-    cbar.set_label('dB')
-    ax[2].xaxis.set_minor_locator(matplotlib.ticker.AutoMinorLocator(3))
-    print('Plotting data... ZDR')
-
-    # correlation coefficient plot
-    norm = matplotlib.colors.BoundaryNorm(np.arange(0.8, 1.01, 0.02), plt.get_cmap('jet').N)
-    ax[3].text(.015, .87, 'Correlation coefficient $\\rho_{HV}$', horizontalalignment='left', transform=ax[3].transAxes,
-               fontsize=14, bbox=dict(facecolor='white', alpha=0.75))
-    cp = ax[3].pcolormesh(dt_list, range_list, rhv,
-                          vmin=container_dict['RHV']['var_lims'][0],
-                          vmax=container_dict['RHV']['var_lims'][1],
-                          cmap=container_dict['RHV']['colormap'],
-                          norm=norm)
-    divider3 = make_axes_locatable(ax[3])
-    cax3 = divider3.append_axes("right", size="3%", pad=0.3)
-    cbar = fig.colorbar(cp, cax=cax3, ax=ax[3])
-    cbar.set_label('1')
-    cax3.axes.tick_params(width=linewidth, length=cbar_ticklen, pad=cbar_pad)
-    ax[3].axes.tick_params(axis='both', direction='inout', length=ticklen, width=linewidth)
-    ax[3].xaxis.set_minor_locator(matplotlib.ticker.AutoMinorLocator(3))
-    print('Plotting data... RHV')
-
-    # liquid water path plot
-    ax[4].text(.015, .87, 'Liquid Water Path', horizontalalignment='left', transform=ax[4].transAxes,
-               fontsize=14, bbox=dict(facecolor='white', alpha=0.75))
-    cp = ax[4].bar(dt_list_2, lwp, width=0.001, color="blue", edgecolor="blue")
-    ax[4].grid(linestyle=':')
-    divider5 = make_axes_locatable(ax[4])
-    cax5 = divider5.append_axes("right", size="3%", pad=0.3)
-    cax5.axis('off')
-    ax[4].axes.tick_params(axis='both', direction='inout', length=10, width=1.5)
-    ax[4].set_ylabel('Liquid Water Path (g/$\mathregular{m^2}$)', fontsize=14)
-    ax[4].set_xlim(left=dt_lim_left, right=dt_lim_right)
-    ax[4].set_ylim(top=500, bottom=0)
-    ax[4].xaxis.set_minor_locator(matplotlib.ticker.AutoMinorLocator(3))
-    print('Plotting data... lwp')
-
-    # rain rate plot
-    ax[5].xaxis.set_major_formatter(matplotlib.dates.DateFormatter('%H:%M'))
-    ax[5].text(.015, .87, 'Rain rate', horizontalalignment='left', transform=ax[5].transAxes, fontsize=14,
-               bbox=dict(facecolor='white', alpha=0.75))
-    divider6 = make_axes_locatable(ax[5])
-    cax6 = divider6.append_axes("right", size="3%", pad=0.3)
-    cax6.axis('off')
-    ax[5].grid(linestyle=':')
-    cp = ax[5].bar(dt_list_2, rr, width=0.001, color="blue", edgecolor="blue")
-
-    ax[5].axes.tick_params(axis='both', direction='inout', length=10, width=1.5)
-    ax[5].axis([dt_list[0], dt_list[-1], 0, 10])
-    ax[5].set_ylabel('Rain rate (mm/h)', fontsize=14)
-    ax[5].set_xlim(left=dt_lim_left, right=dt_lim_right)
-    ax[5].set_ylim(top=10, bottom=0)
-    ax[5].set_xlabel('Time (UTC)')
-    ax[5].xaxis.set_minor_locator(matplotlib.ticker.AutoMinorLocator(3))
-    print('Plotting data... rr')
-
-    # duration of nc file for meteorological data calculation
-    temp = container_dict['SurfTemp']['var'].copy()
-    wind = container_dict['SurfWS']['var'].copy()
-    tmin, tmax = min(temp) - 275.13, max(temp) - 275.13
-    t_avg = np.mean(temp) - 275.13
-    wind_avg = np.mean(wind)
-    precip = np.mean(rr) * ((time_list[-1] - time_list[0]) / 3600.)
-
-    txt = 'Meteor. Data: Avg. T.: {:.2f} °C;  Max. T.: {:.2f} °C;  Min. T.: {:.2f} °C;  ' \
-          'Mean wind: {:.2f} m/s;  Total precip.: {:.2f} mm'.format(t_avg, tmax, tmin, wind_avg, precip)
-
-    yticks = np.arange(0, hmax + 1, 2)  # y-axis ticks
-
-    for iax in range(4):
-        ax[iax].grid(linestyle=':')
-        ax[iax].set_yticks(yticks)
-        ax[iax].axes.tick_params(axis='both', direction='inout', length=10, width=1.5)
-        ax[iax].set_ylabel('Height (km)', fontsize=14)
-        ax[iax].set_xlim(left=dt_lim_left, right=dt_lim_right)
-        ax[iax].set_ylim(top=hmax, bottom=0)
-        ax[iax].xaxis.set_major_formatter(matplotlib.dates.DateFormatter('%H:%M'))
-
-    fig.text(.5, .01, txt, ha="center", bbox=dict(facecolor='none', edgecolor='black'))
-    fig.subplots_adjust(left=0.06, bottom=0.05, right=0.95, top=0.95, wspace=0, hspace=0.20)
-    date_string = dt_lim_left.strftime("%Y%m%d")
-    # place in title needs to be adjusted
-    fig.suptitle("{}, {} (UTC), {}".format(container_dict['Ze']['system'], date_string, site_name), fontsize=20)
-
-    print('plotting done, elapsed time = {:.3f} sec.'.format(time.time() - tstart))
-
-    return fig, ax
-
-
-def plot_spectra_cwt(data, scalesmatr, iT=0, iR=0, legend=True, **kwargs):
-    widths = kwargs['scales'] if 'scales' in kwargs else [0.0, 7.00]
-    z_lim = kwargs['z_lim'] if 'z_lim' in kwargs else [scalesmatr.min(), scalesmatr.max()]
-    x_lim = kwargs['x_lim'] if 'x_lim' in kwargs else [data['vel'][0], data['vel'][-1]]
-    y_lim = kwargs['y_lim'] if 'y_lim' in kwargs else [-60, 20]
-
-    colormap = kwargs['colormap'] if 'colormap' in kwargs else 'cloudnet_jet'
-    fig_size = kwargs['fig_size'] if 'fig_size' in kwargs else [10, 5.625]
-    features = kwargs['features'] if 'features' in kwargs else np.nan
-
-    logger.debug("custom colormaps {}".format(VIS_Colormaps.custom_colormaps.keys()))
-    if colormap in VIS_Colormaps.custom_colormaps.keys():
-        colormap = VIS_Colormaps.custom_colormaps[colormap]
-
-    fontsize = 12
-
-    time, height, var, mask = h.reshape_spectra(data)
-    # convert from linear units to logarithic units
-    vhspec = var.copy()
-
-    if 'z_converter' in kwargs:
-        if kwargs['z_converter'] == 'log':
-            # plotkwargs['norm'] = matplotlib.colors.LogNorm(vmin=vmin, vmax=vmax)
-            pass
-        else:
-            signal_limrad = h.get_converter_array(kwargs['z_converter'])[0](vhspec)
-    else:
-        signal_limrad = vhspec
-
-    if 'mira_spec' in kwargs:
-        data2 = kwargs['mira_spec']
-        vel2 = data2['vel'].copy()
-        time2, height2, var2, mask2 = h.reshape_spectra(data2)
-        if 'z_converter' in kwargs and kwargs['z_converter'] == 'lin2z':
-            signal_mira = h.get_converter_array(kwargs['z_converter'])[0](var2)
-        second_data_set = True
-    else:
-        second_data_set = False
-
-    cwtmatr_spec = scalesmatr
-    rg = height[iR]
-
-    # plot spectra
-    fig, ax = plt.subplots(nrows=2, ncols=1, figsize=fig_size)
-
-    ax[0].set_title('Doppler spectra, normalized and wavlet transformation\nheight: '
-                    + str(round(height[iR], 2)) +
-                    ' (m);  time: {} (UTC)'.format(h.ts_to_dt(time[iT]).strftime("%Y-%m-%d %H:%M:%S")),
-                    fontweight='bold', fontsize=fontsize)
-
-    ds = ax[0].plot(data['vel'], signal_limrad[iT, iR, :], linewidth=1.75, color='royalblue',
-                    label='LIMRAD94 Doppler spectrum')
-    ax[0].set_xlim(left=x_lim[0], right=x_lim[1])
-    ax[0].set_ylim(bottom=y_lim[0], top=y_lim[1])
-    ax[0].set_ylabel('Doppler\nspectrum (dBZ)', fontweight='bold', fontsize=fontsize)
-    ax[0].grid(linestyle=':')
-    # ax2 = divider0.append_axes("bottom", size="50%", pad=0.08)
-
-    dT = h.ts_to_dt(time[iT])
-    # ax[0].text(0.01, 0.93, '{} UTC  at {:.2f} m ({})'.format(dT.strftime("%Y-%m-%d %H:%M:%S.%f")[:-3], rg, 'LIMRAD94'),
-    #           horizontalalignment='left', verticalalignment='center', transform=ax[0].transAxes)
-
-    if 'vspec_norm' in kwargs:
-        vhspec_norm = kwargs['vspec_norm']
-        ax11 = ax[0].twinx()  # instantiate a second axes that shares the same x-axis
-        nds = ax11.plot(data['vel'], vhspec_norm, linestyle='-', color='black',
-                        label='normalized Doppler spectrum')
-        ax11.set_xlim(left=x_lim[0], right=x_lim[1])
-        ax11.set_ylim(bottom=0, top=1)
-        ax11.set_ylabel('normalized\nspectrum (-)', fontweight='bold', fontsize=fontsize)
-        # ax11.grid()
-
-    if second_data_set:
-        # find the closest spectra to the first device
-        iT2 = h.argnearest(time2, time[iT])
-        iR2 = h.argnearest(height2, rg)
-
-        dT2 = h.ts_to_dt(time2[iT2])
-        rg2 = height2[iR2]
-        ax[0].step(vel2, signal_mira[iT2, iR2, :], color='darkred', label='MIRA Doppler Spectrum')
-
-        ax[0].text(0.01, 0.85,
-                   '{} UTC  at {:.2f} m ({})'.format(dT2.strftime("%Y-%m-%d %H:%M:%S.%f")[:-3], rg2, 'MIRA'),
-                   horizontalalignment='left', verticalalignment='center', transform=ax[0].transAxes)
-
-    divider0 = make_axes_locatable(ax[0])
-    cax0 = divider0.append_axes("right", size="2.5%", pad=0.05)
-    cax0.axis('off')
-
-    # fig.add_axes(cax0)
-
-    # added these three lines
-    if legend:
-        lns = ds + nds if 'vspec_norm' in kwargs else ds
-        labs = [l.get_label() for l in lns]
-        ax[0].legend(lns, labs, loc='upper right')
-        # plt.legend(loc='upper right')
-    ia, ib = h.argnearest(data['vel'], x_lim[0]), h.argnearest(data['vel'], x_lim[1])
-    img = ax[1].imshow(cwtmatr_spec[:, ia:ib], extent=[x_lim[0], x_lim[1], widths[-1], widths[0]],
-                       cmap=colormap, aspect='auto', vmin=z_lim[0], vmax=z_lim[1])
-    ax[1].set_ylabel('wavelet\nscale', fontweight='bold', fontsize=fontsize)
-    ax[1].set_xlabel('Doppler Velocity (m/s)', fontweight='bold', fontsize=fontsize)
-    ax[1].set_xlim(left=x_lim[0], right=x_lim[1])
-    ax[1].set_ylim(bottom=widths[0], top=widths[-1])
-    ax[1].set_yticks(np.linspace(widths[0], widths[-1], 4))
-    # ax = plt.gca()
-    ax[1].invert_yaxis()
-    # Set the tick labels
-    # ax[1].set_yticklabels([r'$2^{1.75}$', r'$2^{2.5}$', '$2^{3.25}$', '$2^{3.75}$'])
-    ax[1].set_xticklabels([])
-    divider = make_axes_locatable(ax[1])
-    cax = divider.append_axes("right", size="2.5%", pad=0.05)
-    fig.add_axes(cax)
-    cbar = fig.colorbar(img, cax=cax, orientation="vertical")
-    cbar.set_label('Magnitude\nof Similarity', fontsize=fontsize, fontweight='bold')
-    ax[1].grid(linestyle=':')
-    ax[1].xaxis.set_ticks_position('top')
-    # plt.rcParams['xtick.bottom'] = plt.rcParams['xtick.labelbottom'] = False
-    # plt.rcParams['xtick.top'] = plt.rcParams['xtick.labeltop'] = True
-
-    # plt.tight_layout(rect=[0, 0.01, 1, 1], h_pad=0.1)
-    # plt.show()
-
-    if 'features' in kwargs:
-        vmin, vmax = [-0.5, len(VIS_Colormaps.categories['four_colors']) - 0.5]
-        img = ax[2].pcolormesh(data['vel'], widths, features, cmap=VIS_Colormaps.four_colors_map, vmin=vmin, vmax=vmax)
-        # ax[2].set_ylabel('wavelet\nscale', fontweight='bold', fontsize=fontsize)
-        ax[2].set_xlabel('Doppler Velocity (m/s)', fontweight='bold', fontsize=fontsize)
-        ax[2].set_xlim(left=x_lim[0], right=x_lim[1])
-        ax[2].set_ylim(bottom=widths[0], top=widths[-1])
-        ax[2].set_yticks(np.linspace(widths[0], widths[-1], 4))
-        # ax = plt.gca()
-        ax[2].invert_yaxis()
-        # Set the tick labels
-        ax[2].set_yticklabels([r'$2^{1.00}$', r'$2^{1.75}$', '$2^{2.50}$', '$2^{3.75}$'])
-        ax[2].set_xticklabels([])
-        divider = make_axes_locatable(ax[2])
-        cax = divider.append_axes("right", size="2.5%", pad=0.05)
-        fig.add_axes(cax)
-        cbar = fig.colorbar(img, cax=cax, orientation="vertical")
-
-        categories = VIS_Colormaps.categories['four_colors']
-        cbar.set_ticks(list(range(len(categories))))
-        cbar.ax.set_yticklabels(categories)
-
-        ax[2].grid(linestyle=':')
-        ax[2].xaxis.set_ticks_position('top')
-
-    return fig, ax
-
-
-def container2DataArray(container):
-    """convert the data_container to a xarray Dataset
-
-    Args:
-        data (dict): data_container
-
-    Returns:
-        ``xarray.DataArray``
-    """
-
-    import xarray as xr
-
-    dimlabel = container['dimlabel']
-    var = container['var']
-
-    # the dimlabel is not always named exactly as the key of the dimension
-    #
-    label2coord = {'time': 'ts', 'range': 'rg', 'vel': 'vel'}
-
-    coords = [container[label2coord[l]] for l in container['dimlabel']]
-
-    name = container['system'] + ' ' + container['name']
-
-    # strip off the actual arrays from the attrs
-    attrs = {**container}
-    attrs.pop('var', None)
-    attrs.pop('mask', None)
-    attrs.pop('dimlabel', None)
-    [attrs.pop(label2coord[l], None) for l in container['dimlabel']]
-
-    da = xr.DataArray(data=var,
-                      dims=dimlabel,
-                      name=name,
-                      coords=coords,
-                      attrs=attrs)
-    return da
-
-#########################################################################
-###### new module
-
-
-_DEFAULT_FIGSIZE = [14, 5.7]
-
-
-def _new_fig(
-        figsize: List[float] = None,
-        fig: plt.figure = None,
-        ax: plt.axis = None,
-        **kwargs
-) -> (plt.figure, plt.axis):
-    """
-    Opens or parses a matplotlib figure and axis.
-
-    Args:
-        figsize (optional): list of figure height and width
-        fig (optional): already open matplotlib figure
-        ax (optional): already open matplotlib axis
-
-    Returns:
-        fig, ax: matplotlib figure and axis
-    """
-    if figsize is None:
-        figsize = _DEFAULT_FIGSIZE
-
-    if not (fig and ax):
-        fig, ax = plt.subplots(1, figsize=figsize)
-    return fig, ax
-
-
-def _copy_data(
-        data: dict or xr.Dataset,
-        colormp: str = None,
-        mask: np.array = None,
-        rg_converter: bool = False,
-        time_interval: List[datetime.datetime] = None,
-        range_interval: List[float] = None,
-        var_lims: List[float] = None,
-        fontsize: int = 12,
-        labelsize: int = 12,
-        figsize: List[float] = None,
-        fontweight: str = 'normal',
-        cbar: bool = True,
-        clim: List[float] = None,
-        linewidth: int = 1.5,
-        alpha: float = 0.95,
-        **kwargs
-) -> dict:
-    """
-        Copy data from an xarray or larda dict o the plot data structure 'pdata'.
-
-    Args:
-        data: xarray or larda dict
-        colormp (optional): string key from matplotlib colormaps
-        mask (optional): additional variable mask (invalid/missing data)
-        rg_converter (optional): if True converting from m to km for 2D plots
-        time_interval (optional): restricts the xaxis for time series and 2D data
-        range_interval (optional): restricts the yaxis for 2D data
-        var_lims (optional): new data limits, default: var_lims of data
-        fontsize (optional): figure font size
-        labelsize (optional): colorbar label size
-        figsize (optional): figure size list of height and width
-        fontweight (optional): axis label font weight
-        cbar (optional): if False, hides the colorbar from the plot
-        cmap (optional): string according to matplotlib colormap lists
-        linewidth (optional): width of time series data line plot
-        alpha (optional): alpha of time series data line plot
-
-    Returns:
-        pdata: plot data structure
-
-    """
-    pdata = {}
-
-    # check for availability of dimensions in larda container or xarray object
-    # xarray
-    if hasattr(data, 'coords'):
-        if len(data.coords.dims) == 2:
-            assert data.coords.dims == ('ts', 'rg'), f'attribute error, check coords ... wrong plot function for {data}'
-            pdata['rg'] = data['rg'].values.copy()
-            pdata['rg_unit'] = data.attrs['rg_unit']
-            pdata['colormap_name'] = data.colormap if 'colormap' is None else colormp
-            pdata['cmap'] = pdata['colormap_name']
-        else:
-            assert data.coords.dims == ['time'], f'wrong plot function for {data["dimlabel"]}'
-
-        pdata['dimlabel'] = list(data.coords.dims)
-        pdata['mask'] = data.mask.values if 'mask' is None else mask
-        pdata['var'] = data.values.copy()
-        pdata['name'] = data.name
-        pdata['var_unit'] = data.attrs['var_unit']
-        pdata['system'] = data.system
-
-    # larda container
-    else:
-        if len(data['dimlabel']) == 2:
-            assert data['dimlabel'] == ['time', 'range'], f'wrong plot function for {data["dimlabel"]}'
-            pdata['rg'] = data['rg'].copy()
-            pdata['rg_unit'] = data['rg_unit']
-            pdata['colormap_name'] = data['colormap']
-            pdata['cmap'] = pdata['colormap_name']
-        else:
-            assert data['dimlabel'] == ['time'], f'wrong plot function for {data["dimlabel"]}'
-
-        pdata['dimlabel'] = data['dimlabel']
-        pdata['mask'] = data['mask'].copy()
-        pdata['var'] = data['var'].copy()
-        pdata['name'] = data['name']
-        pdata['var_unit'] = data['var_unit']
-        pdata['system'] = data["system"]
-
-    pdata['ts'] = data['ts'].copy()
-    pdata['dt'] = [datetime.datetime.utcfromtimestamp(time) for time in pdata['ts']]
-    pdata['var'] = np.ma.masked_where(pdata['mask'], pdata['var'])
-    pdata['time_interval'] = [pdata['dt'][0], pdata['dt'][-1]] if time_interval is None else time_interval
-
-    if rg_converter:
-        pdata['rg'] = data['rg'].copy() / 1000.0
-        pdata['rg_unit'] = 'km'
-
-    if 'range' in pdata['dimlabel']:
-        pdata['range_interval'] = [pdata['rg'][0], pdata['rg'][-1]] if range_interval is None else range_interval
-
-    if var_lims is None:
-        pdata['var_lims'] = data['var_lims']
-
-    pdata['fontsize'] = fontsize
-    pdata['figsize'] = _DEFAULT_FIGSIZE if figsize is None else figsize
-    pdata['labelsize'] = labelsize
-    pdata['fontweight'] = fontweight
-    pdata['cbar'] = cbar
-    pdata['clim'] = clim
-    pdata['linewidth'] = linewidth
-    pdata['alpha'] = alpha
-    return pdata
-
-
-def _masked_jumps(
-        pdata: dict,
-        tdel_jumps: int = 60,
-        tres: float = 5.0,
-        **kwargs
-) -> (list, np.ma.array):
-    """
-    Fills data gaps with fill_values and masks them.
-
-    Args:
-        pdata: plot data structure
-        tdel_jumps: time jump threshold in seconds
-        tres: target time resolution in seconds
-
-    Returns:
-        dt, var: time data corrected for gaps larger than 'tdel_jumps' seconds.
-    """
-
-    # this is the last valid index
-    dt = pdata['dt'].copy()
-    var = pdata['var'].copy()
-    var = var.astype(np.float32).filled(-999)
-    jumps = np.where(np.diff(pdata['ts']) > tdel_jumps)[0]
-    filled_profile = np.full(var.shape[1], -999) if len(var.shape) == 2 else -999
-    for ind in jumps[::-1].tolist():
-        logger.debug("masked jump at {} {}".format(ind, dt[ind - 1:ind + 2]))
-        # and modify the dt_list
-        dt.insert(ind + 1, dt[ind] + datetime.timedelta(seconds=tres))
-        # add the fill array
-        var = np.insert(var, ind + 1, filled_profile, axis=0)
-
-    return dt, np.ma.masked_equal(var, -999)
-
-
-def _get_cbar_limits(
-        pdata: dict,
-        is_class: bool = False,
-        cbar_fraciton: float = 0.13,
-        zlim: List[float] = None,
-        **kwargs
-) -> (float, float):
-    """
-    Returns the minimum and maximum value for the colorbar.
-
-    Args:
-        pdata:
-        is_class (optional): if True increas colorbar portion for larger labels
-        cbar_fraciton (optional): colorbar fraction
-        zlim (optional): if provided, these colorbar limits will get passed through
-
-    Returns:
-        zlim: color bar axis limits
-    """
-
-    pdata['cbar_fraciton'] = cbar_fraciton
-    if is_class:
-        # make the figure a littlebit wider and
-        # center the label dashes in the middle of the individual color box
-        pdata['cbar_fraciton'] = 0.23
-        return -0.5, len(VIS_Colormaps.categories[pdata['colormap_name']]) - 0.5
-
-    if zlim is None:
-        if 'var_lims' in pdata:
-            return pdata['var_lims']
-        else:
-            return pdata['var'].min(), pdata['var'].max()
-    else:
-        return zlim
-
-
-def _apply_2Dvar_converter(
-        pdata: dict,
-        var_converter: str = None,
-        z_converter: str = None,
-        **kwargs
-) -> (np.ma.array, None or matplotlib.colors.LogNorm):
-    """
-    Converts a 2D numpy array for a given valid string.
-    Args:
-        pdata: 
-        var_converter (optional): other name for variable converter string
-        z_converter (optional): variable converter string
-
-    Returns:
-        var, norm: converted variable and matplotlib log norm
-    """
-    var, norm = pdata['var'].copy(), None
-    if var_converter is not None:
-        z_converter = var_converter
-
-    if z_converter is not None:
-        if z_converter == 'log':
-            norm = matplotlib.colors.LogNorm(vmin=pdata['vmin'], vmax=pdata['vmax'])
-        else:
-            var = h.get_converter_array(z_converter)[0](var)
-
-    return var, norm
-
-
-def _apply_1Dvar_converter(
-        var: np.ma.array,
-        var_converter: str = None,
-        z_converter: str = None,
-        **kwargs
-) -> np.ma.array:
-    """
-    Converts a 1D numpy array for a given valid string.
-    Args:
-        var: 1D numpy array data
-        var_converter (optional): other name for variable converter string
-        z_converter (optional): variable converter string
-
-    Returns:
-        va: converted array
-
-    """
-
-    va = var.copy()
-    if var_converter is not None:
-        z_converter = var_converter
-
-    if z_converter is not None:
-        if z_converter == 'log':
-            return va
-        else:
-            return h.get_converter_array(z_converter)[0](va)
-    else:
-        return va
-
-
-def _apply_log_scaling(
-        ax: plt.axis,
-        var_converter: str = None,
-        z_converter: str = None,
-        **kwargs
-) -> np.ma.array:
-    """
-    Converts the yaxis scale to log iff z_converter = 'log'
-    Args:
-        ax: matplotlib axis
-        var_converter (optional): other name for variable converter string
-        z_converter (optional): variable converter string
-
-    Returns:
-        va: converted array
-
-    """
-
-    if var_converter is not None:
-        z_converter = var_converter
-    if z_converter is not None:
-        if z_converter == 'log':
-            ax.set_yscale('log')
-    return ax
-
-
-def _get_colormap(
-        pdata: dict,
-) -> str or matplotlib.colors.ListedColormap:
-    """
-    Parse colormap string or check for additional color maps.
-    Args:
-        pdata:
-
-    Returns:
-        cmap: colormap string
-    """
-
-    logger.debug("custom colormaps {}".format(VIS_Colormaps.custom_colormaps.keys()))
-    if pdata['colormap_name'] in VIS_Colormaps.custom_colormaps.keys():
-        return VIS_Colormaps.custom_colormaps[pdata['colormap_name']]
-    else:
-        return pdata['colormap_name']
-
-
-def _add_contour(
-        ax: plt.axis,
-        contour: dict = None,
-        rg_converter: bool = False,
-        fontsize: int = 12,
-        **kwargs
-) -> plt.axis:
-    """
-    Plots contour lines with label ontop of an existing matplotlib axis.
-    Args:
-        ax: plot axis
-        contour (optional): dictionary with keys 'data' and 'levels' (optional), where data is an xarray or larda dict
-        rg_converter (optional): if True convert range from meter to kilometer
-        fontsize (optional): size of contour labels
-
-    Returns:
-
-    """
-    pcont = None
-    if contour is not None:
-        cdata = contour['data']
-        cstyle = {'linestyles': 'dashed', 'colors': 'black', 'linewidths': 0.75}
-
-        # check for larda container or xarray
-        cdata_var = cdata['var'] if isinstance(cdata, dict) else cdata.values
-
-        assert len(cdata) > 1, 'Contour data empty!'
-        cdata_rg = np.divide(cdata['rg'], 1000.0) if rg_converter else cdata['rg']
-
-        dt_c = [datetime.datetime.utcfromtimestamp(time) for time in cdata['ts']]
-        if 'levels' in contour:
-            pcont = ax.contour(dt_c, cdata_rg, cdata_var.T, contour['levels'], **cstyle)
-        else:
-            pcont = ax.contour(dt_c, cdata_rg, cdata_var.T, **cstyle)
-
-        ax.clabel(pcont, fontsize=fontsize, inline=1, fmt='%1.1f°C', )
-    return ax, pcont
-
-
-def _format_timexaxis(
-        ax: plt.axis,
-        pdata: dict,
-        **kwargs
-) -> plt.axis:
-    """
-    Zoom to a specific time interval and format xaxis.
-    Args:
-        ax: plot axis
-        pdata: plot structure data
-
-    Returns:
-        ax: plot axis
-    """
-    ax.set_xlim(pdata['time_interval'])
-    ax.set_xlabel("Time [UTC]", fontsize=pdata['fontsize'], fontweight=pdata['fontweight'])
-    return ax
-
-
-def _set_xticks_and_xlabels(
-        ax: plt.axis,
-        time_extend: datetime.timedelta
-) -> plt.axis:
+def set_xticks_and_xlabels(ax, time_extend):
     """This function sets the ticks and labels of the x-axis (only when the x-axis is time in UTC).
 
     Options:
@@ -2610,11 +704,11 @@
         -   else:                               major ticks every 15 minutes, minor ticks every  5 minutes
 
     Args:
-        ax: axis in which the x-ticks and labels have to be set
-        time_extend: time difference of t_end - t_start (format datetime.timedelta)
+        ax (matplotlib axis): axis in which the x-ticks and labels have to be set
+        time_extend (timedelta): time difference of t_end - t_start
 
     Returns:
-        ax: axis with new ticks and labels
+        ax (matplotlib axis): axis with new ticks and labels
     """
     if time_extend > datetime.timedelta(days=7):
         ax.xaxis.set_major_formatter(matplotlib.dates.DateFormatter('%b %d'))
@@ -2648,726 +742,1512 @@
     return ax
 
 
-def _format_rangeyaxis(
-        ax: plt.axis,
-        pdata: dict,
-        rg_converter: bool = False,
-        **kwargs
-) -> plt.axis:
+def plot_barbs_timeheight(u_wind, v_wind, *args, **kwargs):
+    """barb plot for plotting of horizontal wind vector
+
+        Args:
+            u_wind (dict): u component of horizontal wind, m/s
+            v_wind (dict): v component of horizontal wind, m/s
+            args:
+            *sounding_data: data container (dict) Wyoming radiosounding, m/s
+
+            **range_interval: range interval to be plotted
+            **fig_size: size of png (default is [10, 5.7])
+            **all_data: True/False, default is False (plot only every third height bin)
+            **z_lim: min/max velocity for plot (default is 0, 25 m/s)
+            **labelsize: size of the axis labels (default 12)
+            **barb_length: length of the barb (default 5)
+            **flip_barb: bool to flip the barb for the SH  (default is false (=NH))
+
+        Returns:
+            ``fig, ax``
+        """
+    # Plotting arguments
+    all_data = kwargs['all_data'] if 'all_data' in kwargs else False
+    fig_size = kwargs['fig_size'] if 'fig_size' in kwargs else [10, 5.7]
+    labelsize = kwargs['labelsize'] if 'labelsize' in kwargs else 14
+    flip_barb = kwargs['flip_barb'] if 'flip_barb' in kwargs else False
+    barb_length = kwargs['barb_length'] if 'barb_length' in kwargs else 5
+    fraction_color_bar = 0.13
+    colormap = u_wind['colormap']
+    zlim = kwargs['z_lim'] if 'z_lim' in kwargs else [0, 25]
+
+    if not all_data:
+        # mask 2 out of 3 height indices
+        h_max = u_wind['rg'].size
+        mask_index = np.sort(np.concatenate([np.arange(2, h_max, 3), np.arange(3, h_max, 3)]))
+        u_wind['mask'][:, mask_index] = True
+        v_wind['mask'][:, mask_index] = True
+
+    # Arrange a grid for barb plot
+    [base_height, top_height] = kwargs['range_interval'] if 'range_interval' in kwargs else [u_wind['rg'].min(),
+                                                                                             u_wind['rg'].max()]
+    time_list = u_wind['ts']
+    dt_list = [datetime.datetime.utcfromtimestamp(time) for time in time_list]
+    y, x = np.meshgrid(u_wind['rg'], matplotlib.dates.date2num(dt_list[:]))
+
+    # Apply mask to variables
+    u_var = np.ma.masked_where(u_wind['mask'], u_wind['var']).copy()
+    v_var = np.ma.masked_where(v_wind['mask'], v_wind['var']).copy()
+    u_var = np.ma.masked_where(u_var > 1000, u_var)
+    v_var = np.ma.masked_where(v_var > 1000, v_var)
+
+    # Derive wind speed in knots, 1m/s= 1.943844knots
+    vel = np.sqrt(u_var ** 2 + v_var ** 2)
+    u_knots = u_var * 1.943844
+    v_knots = v_var * 1.943844
+
+    # start plotting
+    fig, ax = plt.subplots(1, figsize=fig_size)
+
+    if 'style' in kwargs and kwargs['style'] == 'LIMCUBE':
+        steps = np.arange(0, 21, 1)
+        cMap = plt.get_cmap('jet')
+        cMap.set_bad(color='grey', alpha=1.)
+        norm = matplotlib.colors.BoundaryNorm(steps, cMap.N)
+        cp = ax.pcolormesh(x, y, vel, vmin=0, vmax=18, cmap=cMap, norm=norm)
+        divider = make_axes_locatable(ax)
+        cax0 = divider.append_axes("right", size="3%", pad=0.5)
+        c_bar = fig.colorbar(cp, cax=cax0, ax=ax, ticks=steps[::2])
+        c_bar.ax.tick_params(labelsize=12)
+        ax.barbs(x, y, u_knots, v_knots, vel, length=4, pivot='middle')
+        c_bar.set_label('m/s')
+    else:
+        barb_plot = ax.barbs(x, y, u_knots, v_knots, vel, rounding=False, cmap=colormap, clim=zlim,
+                         sizes=dict(emptybarb=0), length=barb_length, flip_barb=flip_barb)
+
+        c_bar = fig.colorbar(barb_plot, fraction=fraction_color_bar, pad=0.025)
+        c_bar.set_label('Advection Speed [m/s]', fontsize=15)
+
+    # Formatting axes and ticks
+    ax.set_xlabel("Time [UTC]", fontweight='semibold', fontsize=15)
+    ax.xaxis.set_major_formatter(matplotlib.dates.DateFormatter('%H:%M'))
+    time_extend = dt_list[-1] - dt_list[0]
+    logger.debug("time extent {}".format(time_extend))
+    ax = set_xticks_and_xlabels(ax, time_extend)
+
+    assert u_wind['rg_unit'] == v_wind['rg_unit'], "u_wind and v_wind range units"
+    ylabel = 'Height [{}]'.format(u_wind['rg_unit'])
+    ax.set_ylabel(ylabel, fontweight='semibold', fontsize=15)
+
+    ax.yaxis.set_minor_locator(matplotlib.ticker.AutoMinorLocator())
+    ax.tick_params(axis='both', which='both', right=True, top=True)
+    ax.tick_params(axis='both', which='major', labelsize=labelsize, width=3, length=5.5)
+    ax.tick_params(axis='both', which='minor', width=2, length=3)
+    c_bar.ax.tick_params(axis='both', which='major', labelsize=labelsize, width=2, length=4)
+    c_bar.ax.tick_params(axis='both', which='minor', width=2, length=3)
+
+    # add 10% to plot width to accommodate barbs
+    x_lim = [matplotlib.dates.date2num(dt_list[0] - 0.1 * time_extend),
+             matplotlib.dates.date2num(dt_list[-1] + 0.1 * time_extend)]
+    y_lim = [base_height, top_height]
+    ax.set_xlim(x_lim)
+    ax.set_ylim(y_lim)
+
+    if 'text' in kwargs:
+        ax.text(.015,.94,kwargs['text'],
+                horizontalalignment='left',transform=ax.transAxes, fontsize=12, bbox=dict(facecolor='white', alpha=0.75)
+                )
+
+    # Check for sounding data
+    if len(args) > 0:
+        if type(args[0]) == dict:
+            sounding_data = args[0]
+            at_x, at_y = np.meshgrid(matplotlib.dates.date2num(h.ts_to_dt(sounding_data['time'])),
+                                     sounding_data['range'])
+            u_sounding = sounding_data['u_wind'] * 1.943844
+            v_sounding = sounding_data['v_wind'] * 1.943844
+            vel_sounding = sounding_data['speed']
+
+            barb_plot.sounding = ax.barbs(at_x, at_y, u_sounding, v_sounding,
+                                          vel_sounding, rounding=False, cmap=colormap, clim=zlim,
+                                          sizes=dict(emptybarb=0), length=barb_length)
+
+    plt.subplots_adjust(right=0.99)
+    return fig, ax
+
+
+def plot_scatter(data_container1, data_container2, identity_line=True, **kwargs):
+    """scatter plot for variable comparison between two devices or variables
+
+    Args:
+        data_container1 (dict): container 1st device
+        data_container2 (dict): container 2nd device
+        x_lim (list): limits of var used for x axis
+        y_lim (list): limits of var used for y axis
+        c_lim (list): limits of var used for color axis
+        **identity_line (bool): plot 1:1 line if True
+        **z_converter (string): convert var before plotting use eg 'lin2z'
+        **var_converter (string): alternate name for the z_converter
+        **custom_offset_lines (float): plot 4 extra lines for given distance
+        **info (bool): print slope, interception point and R^2 value
+        **fig_size (list): size of the figure in inches
+        **fontsize (int): default: 15
+        **fonteight (int): default: semibold
+        **colorbar (bool): if True, add a colorbar to the scatterplot
+        **color_by (dict): data container 3rd device
+        **scale (string): 'lin' or 'log' --> if you get a ValueError from matplotlib.colors
+                          try setting scale to lin, log does not work for negative values!
+        **cmap (string) : colormap
+        **Nbins (int) : number of bins for histograms
+
+    Returns:
+        ``fig, ax``
     """
-    Zoom to a specific range interval and format yaxis.
+
+    fig_size = np.repeat(min(kwargs['fig_size']), 2) if 'fig_size' in kwargs else [6, 6]
+    fontsize = kwargs['font_size'] if 'font_size' in kwargs else 12
+    labelsize = kwargs['label_size'] if 'label_size' in kwargs else 12
+    fontweight = kwargs['font_weight'] if 'font_weight' in kwargs else 'semibold'
+    add_model_fit = kwargs['fit_model'] if 'fit_model' in kwargs else False
+
+    var1_tmp = data_container1
+    var2_tmp = data_container2
+
+    combined_mask = np.logical_or(var1_tmp['mask'], var2_tmp['mask'])
+    colormap = kwargs['cmap'] if 'cmap' in kwargs else 'viridis'
+    if 'var_converter' in kwargs:
+        kwargs['z_converter'] = kwargs['var_converter']
+    # convert var from linear unit with any converter given in helpers
+    if 'z_converter' in kwargs and kwargs['z_converter'] != 'log':
+        var1 = h.get_converter_array(kwargs['z_converter'])[0](var1_tmp['var'][~combined_mask].ravel())
+        var2 = h.get_converter_array(kwargs['z_converter'])[0](var2_tmp['var'][~combined_mask].ravel())
+    else:
+        var1 = var1_tmp['var'][~combined_mask].ravel()  # +4.5
+        var2 = var2_tmp['var'][~combined_mask].ravel()
+
+    x_lim = kwargs['x_lim'] if 'x_lim' in kwargs else [np.nanmin(var1), np.nanmax(var1)]
+    y_lim = kwargs['y_lim'] if 'y_lim' in kwargs else [np.nanmin(var2), np.nanmax(var2)]
+    fig_size[0] = fig_size[0]+2 if 'colorbar' in kwargs and kwargs['colorbar'] else fig_size[0]
+    fontweight =  kwargs['fontweight'] if 'fontweight' in kwargs else'semibold'
+    fontsize = kwargs['fontsize'] if 'fontsize' in kwargs else 15
+    try:
+        Nbins = kwargs['Nbins'] if 'Nbins' in kwargs else int(round((np.nanmax(var1) - np.nanmin(var1)) /
+                                                                (2*(np.nanquantile(var1, 0.75) -
+                                                                    np.nanquantile(var1, 0.25)) *len(var1)**(-1/3))))
+    except OverflowError:
+        print(f'var1 {var1_tmp["name"]}: len is {len(var1)}, '
+              f'IQR is {np.nanquantile(var1, 0.75)} - {np.nanquantile(var1, 0.25)},'
+              f'max is {np.nanmax(var1)}, min is {np.nanmin(var1)}')
+        Nbins = 100
+    # Freedman-Diaconis rule: h=2×IQR×n−1/3. number of bins is (max−min)/h, where n is the number of observations
+    # https://stats.stackexchange.com/questions/798/calculating-optimal-number-of-bins-in-a-histogram
+
+    # create histogram plot
+    s, i, r, p, std_err = stats.linregress(var1, var2)
+    H, xedges, yedges = np.histogram2d(var1, var2, bins=Nbins, range=[x_lim, y_lim])
+    H = np.ma.masked_less_equal(H, 0)
+    if add_model_fit:
+        var1_nonan = var1[~np.logical_or(np.isnan(var1), np.isnan(var2))]
+        var2_nonan = var2[~np.logical_or(np.isnan(var1), np.isnan(var2))]
+
+        var1_hist, var1_edges = np.histogram(var1_nonan, bins=Nbins)
+        var1_bins = np.fmin(np.digitize(var1_nonan, var1_edges), Nbins)
+        median_var_1 = [np.nanmedian(var1_nonan[var1_bins==i+1]) if np.sum(var1_bins==i+1)>0 else np.nan for i in range(Nbins)]
+        median_var_2 = [np.nanmedian(var2_nonan[var1_bins==i+1]) if np.sum(var1_bins==i+1)>0 else np.nan for i in range(Nbins)]
+
+    if 'color_by' in kwargs:
+        print("Coloring scatter plot by {}...\n".format(kwargs['color_by']['name']))
+        # overwrite H
+        H = np.zeros(H.shape)
+        var3 = kwargs['color_by']['var'][~combined_mask].ravel()
+        # get the bins of the 2d histogram using digitize
+        x_coords = np.digitize(var1, xedges)
+        y_coords = np.digitize(var2, yedges)
+        # find unique bin combinations = pixels in scatter plot
+
+        # sort x and y coordinates using lexsort
+        # lexsort sorts by multiple columns, first by y_coords then by x_coords
+
+        newer_order = np.lexsort((x_coords, y_coords))
+        x_coords = x_coords[newer_order]
+        y_coords = y_coords[newer_order]
+        var3 = var3[newer_order]
+        first_hit_y = np.searchsorted(y_coords, np.arange(1, Nbins+2))
+        first_hit_y.sort()
+        first_hit_x = [np.searchsorted(x_coords[first_hit_y[j]:first_hit_y[j + 1]], np.arange(1, Nbins + 2))
+                    + first_hit_y[j] for j in np.arange(Nbins)]
+
+        for x in range(Nbins):
+            for y in range(Nbins):
+                H[y, x] = np.nanmedian(var3[first_hit_x[x][y]: first_hit_x[x][y + 1]])
+
+    X, Y = np.meshgrid(xedges, yedges)
+    fig, ax = plt.subplots(1, figsize=fig_size)
+
+    c_lim = kwargs['c_lim'] if 'c_lim' in kwargs else [1, round(np.nanmax(H), int(np.log10(max(np.nanmax(H), 10.))))]
+
+    if 'scale' in kwargs and kwargs['scale'] == 'lin':
+        formstring = "%.2f"
+        pcol = ax.pcolormesh(X, Y, np.transpose(H), vmin=c_lim[0], vmax=c_lim[1], cmap=colormap)
+    else:
+        formstring = "%.2E"
+        pcol = ax.pcolormesh(X, Y, np.transpose(H), norm=matplotlib.colors.LogNorm(vmin=c_lim[0], vmax=c_lim[1]),
+                             cmap=colormap)
+
+    if 'info' in kwargs and kwargs['info']:
+        ax.text(0.01, 0.93, 'slope = {:5.3f}\nintercept = {:5.3f}\nR^2 = {:5.3f}'.format(s, i, r ** 2),
+                horizontalalignment='left', verticalalignment='center', transform=ax.transAxes, fontweight=fontweight, fontsize=fontsize)
+
+    # helper lines (1:1), ...
+    if identity_line: add_identity(ax, color='salmon', ls='-')
+
+    if 'custom_offset_lines' in kwargs:
+        offset = np.array([kwargs['custom_offset_lines'], kwargs['custom_offset_lines']])
+        for i in [-2, -1, 1, 2]: ax.plot(x_lim, x_lim + i * offset, color='salmon', linewidth=0.7, linestyle='--')
+    if add_model_fit:
+        ax.plot(median_var_1, median_var_2, marker='o', color='k', fillstyle='full', linestyle='',
+                markerfacecolor='tab:gray')
+    ax.set_xlim(x_lim)
+    ax.set_ylim(y_lim)
+    if 'z_converter' in kwargs and kwargs['z_converter'] == 'log':
+        #ax.set_xscale('log')
+        ax.set_yscale('log')
+    ax.set_xlabel('{} {} [{}]'.format(var1_tmp['system'], var1_tmp['name'], var1_tmp['var_unit']), fontweight=fontweight, fontsize=fontsize)
+    ax.set_ylabel('{} {} [{}]'.format(var2_tmp['system'], var2_tmp['name'], var2_tmp['var_unit']), fontweight=fontweight, fontsize=fontsize)
+    ax.xaxis.set_minor_locator(matplotlib.ticker.AutoMinorLocator())
+    ax.yaxis.set_minor_locator(matplotlib.ticker.AutoMinorLocator())
+
+    if 'colorbar' in kwargs and kwargs['colorbar']:
+        cmap = copy(plt.get_cmap(colormap))
+        cmap.set_under('white', 1.0)
+        cbar = fig.colorbar(pcol, use_gridspec=True, extend='min', extendrect=True, extendfrac=0.01, shrink=0.8, format=formstring)
+        if 'color_by' in kwargs:
+            cbar.set_label(label="median {} [{}]".format(kwargs['color_by']['name'], kwargs['color_by']['var_unit']), fontweight=fontweight, fontsize=fontsize)
+        else:
+            cbar.set_label(label="frequency of occurrence", fontweight=fontweight, fontsize=fontsize)
+        cbar.mappable.set_clim(c_lim)
+        cbar.aspect = 50
+
+    if 'title' in kwargs:
+        if kwargs['title'] == True:
+            ax.set_title(data_container1['paraminfo']['location'] +
+                         h.ts_to_dt(data_container1['ts'][0]).strftime(" %Y-%m-%d %H:%M - ") +
+                         h.ts_to_dt(data_container1['ts'][-1]).strftime("%Y-%m-%d %H:%M"), fontweight=fontweight, fontsize=fontsize)
+        else:
+            ax.set_title(kwargs['title'], fontweight=fontweight, fontsize=fontsize)
+
+    plt.grid(b=True, which='both', color='black', linestyle='--', linewidth=0.5, alpha=0.5)
+    #ax.tick_params(axis='both', which='both', right=True, top=True)
+    ax.yaxis.set_minor_locator(matplotlib.ticker.AutoMinorLocator())
+    ax.tick_params(axis='both', which='both', right=True, top=True)
+    ax.tick_params(axis='both', which='major', labelsize=labelsize, width=3, length=5.5)
+    ax.tick_params(axis='both', which='minor', width=2, length=3)
+    if 'colorbar' in kwargs and kwargs['colorbar']:
+        cbar.ax.tick_params(axis='both', which='major', labelsize=labelsize, width=2, length=4)
+      #  return fig, ax, cbar
+
+    return fig, ax
+
+
+def plot_frequency_of_occurrence(data, legend=True, **kwargs):
+    """Frequency of occurrence diagram of a variable (number of occurrence for each range bin).
+    x-axis is separated into n bins, default value for n = 100.
+
     Args:
-        ax: plot axis
-        pdata: plot structure data
-        rg_converter: if True convert range from meter to kilometer
+        data (dict): container of Ze values
+        **n_bins (integer): number of bins for reflectivity values (x-axis), default 100
+        **x_lim (list): limits of x-axis, default: data['var_lims']
+        **y_lim (list): limits of y-axis, default: minimum and maximum of data['rg']
+        **z_converter (string): convert var before plotting use eg 'lin2z'
+        **var_converter (string): alternate name for the z_converter
+        **range_offset (list): range values where chirp shift occurs
+        **sensitivity_limit (np.array): 1-Dim array containing the minimum sensitivity values for each range
+        **title (string): plot title string if given, otherwise not title
+        **legend (bool): prints legend, default True
 
     Returns:
-        ax: plot axis
+        ``fig, ax``
     """
-    if rg_converter:
-        ax.set_ylim(pdata['range_interval'] / 1000.0)
-        rg_unit = 'km'
+
+    n_rg = data['rg'].size
+
+    # create a mask for fill_value = -999. because numpy.histogram can't handle masked values properly
+    var = copy(data['var'])
+    var[data['mask']] = -999.0
+
+    n_bins = kwargs['n_bins'] if 'n_bins' in kwargs else 100
+    x_lim = kwargs['x_lim'] if 'x_lim' in kwargs else data['var_lims']
+    v_lim = kwargs['v_lim'] if 'v_lim' in kwargs else [0.01, 20]
+    y_lim = kwargs['y_lim'] if 'y_lim' in kwargs else [data['rg'].min(), data['rg'].max()]
+
+    # create bins of x and y axes
+    x_bins = np.linspace(x_lim[0], x_lim[1], n_bins)
+    y_bins = data['rg']
+
+    # initialize array
+    H = np.zeros((n_bins - 1, n_rg))
+
+    for irg in range(n_rg):
+        # check for key word arguments
+        nonzeros = copy(var[:, irg])[var[:, irg] != -999.0]
+        if 'var_converter' in kwargs:
+            kwargs['z_converter'] = kwargs['var_converter']
+        if 'z_converter' in kwargs and kwargs['z_converter'] != 'log':
+            nonzeros = h.get_converter_array(kwargs['z_converter'])[0](nonzeros)
+            if kwargs['z_converter'] == 'lin2z': data['var_unit'] = 'dBZ'
+
+        H[:, irg] = np.histogram(nonzeros, bins=x_bins, density=False)[0]
+
+    H = np.ma.masked_equal(H, 0.0)
+
+    # create figure containing the frequency of occurrence of reflectivity over height and the sensitivity limit
+    cmap = copy(plt.get_cmap('viridis'))
+    cmap.set_under('white', 1.0)
+
+    fig, ax = plt.subplots(1, figsize=(6, 6))
+    pcol = ax.pcolormesh(x_bins, y_bins, H.T, vmin=v_lim[0], vmax=v_lim[1], cmap=cmap, label='histogram')
+
+    cbar = fig.colorbar(pcol, use_gridspec=True, extend='min', extendrect=True, extendfrac=0.01, shrink=0.8,
+                        format='%2d')
+    cbar.set_label(label="Frequencies of occurrence of {} values ".format(data['name']), fontweight='bold')
+    cbar.aspect = 80
+
+    ax.set_xlim(x_lim)
+    ax.set_ylim(y_lim)
+    if 'z_converter' in kwargs and kwargs['z_converter'] == 'log':
+        ax.set_xscale('log')
+        ax.set_yscale('log')
+
+    ax.set_xlabel('{} {} [{}]'.format(data['system'], data['name'], data['var_unit']), fontweight='bold')
+    ax.set_ylabel('Height [{}]'.format(data['rg_unit']), fontweight='bold')
+    ax.xaxis.set_minor_locator(matplotlib.ticker.AutoMinorLocator())
+    ax.yaxis.set_minor_locator(matplotlib.ticker.AutoMinorLocator())
+    ax.tick_params(axis='both', which='both', right=True, top=True)
+
+    if 'sensitivity_limit' in kwargs:
+        sens_lim = kwargs['sensitivity_limit']
+        if 'z_converter' in kwargs and kwargs['z_converter'] != 'log':
+            sens_lim = h.get_converter_array(kwargs['z_converter'])[0](sens_lim)
+
+        ax.plot(sens_lim, y_bins, linewidth=2.0, color='red', label='sensitivity limit')
+
+    if 'range_offset' in kwargs and min(kwargs['range_offset']) <= max(y_lim):
+        rg = kwargs['range_offset']
+        ax.plot(x_lim, [rg[0]] * 2, linestyle='-.', linewidth=1, color='black', alpha=0.5, label='chirp shift')
+        ax.plot(x_lim, [rg[1]] * 2, linestyle='-.', linewidth=1, color='black', alpha=0.5)
+
+    if 'title' in kwargs: ax.set_title(kwargs['title'])
+
+    plt.grid(b=True, which='major', color='black', linestyle='--', linewidth=0.5, alpha=0.5)
+    plt.grid(b=True, which='minor', color='gray', linestyle=':', linewidth=0.25, alpha=0.5)
+    if legend: plt.legend(loc='upper left')
+    fig.tight_layout()
+
+    return fig, ax
+
+
+
+def plot_foo_general(data_1, data_2, legend=True, **kwargs):
+    """Frequency of occurrence diagram of a variable (number of occurrence binned by another variable).
+    x-axis is separated into n bins, default value for n = 100.
+
+    Args:
+        data_1 (dict): container of e.g. Ze values
+        data_2 (dict): container of e.g. velocity values
+        **x_bins (integer): number of bins for dataset 2 values (x-axis), default 100
+        **y_bins (integer): number of bins for dataset 1 values (y-axis), default 100
+        **x_lim (list): limits of x-axis, default: data_2['var_lims']
+        **y_lim (list): limits of y-axis, default: data_1['var_lims']
+        **z_converter (string): convert var before plotting use eg 'lin2z'
+        **var_converter (string): alternate name for the z_converter
+        **range_offset (list): range values where chirp shift occurs
+        **sensitivity_limit (np.array): 1-Dim array containing the minimum sensitivity values for each range
+        **title (string): plot title string if given, otherwise not title
+        **legend (bool): prints legend, default True
+
+    Returns:
+        ``fig, ax``
+    """
+    #  Make sure the shapes of the two data sets are identical.
+    assert data_1['var'].shape == data_2['var'].shape, "Data sets don't have the same shape."
+
+    # create a mask for fill_value = -999. because numpy.histogram can't handle masked values properly
+    var = copy(data_1['var'])
+    var[data_1['mask']] = -999.0
+
+    var_for_binning = copy(data_2['var'])
+    var_for_binning[data_2['mask']] = -999.0
+
+    xn_bins = kwargs['x_bins'] if 'x_bins' in kwargs else 100
+    yn_bins = kwargs['y_bins'] if 'y_bins' in kwargs else 100
+
+    x_lim = kwargs['x_lim'] if 'x_lim' in kwargs else data_2['var_lims']
+    y_lim = kwargs['y_lim'] if 'y_lim' in kwargs else data_1['var_lims']
+
+    # create bins of x and y axes
+    x_bins = np.linspace(x_lim[0], x_lim[1], xn_bins)
+    y_bins = np.linspace(y_lim[0], y_lim[1], yn_bins)
+
+    # initialize array
+    H = np.zeros((xn_bins-1, yn_bins-1))
+
+    # loop over bins of var_to_bin
+    for x in range(xn_bins-1):
+        it, ir = np.where(np.logical_and(var_for_binning > x_bins[x], var_for_binning < x_bins[x+1]))
+        # find index where var_to_bin is in the current bin
+        # extract var for this index and convert it if needed
+        nonzeros = copy(var[it, ir])[var[it, ir] != -999.0]
+        if 'var_converter' in kwargs:
+            kwargs['z_converter'] = kwargs['var_converter']
+        if 'z_converter' in kwargs and kwargs['z_converter'] != 'log':
+            nonzeros = h.get_converter_array(kwargs['z_converter'])[0](nonzeros)
+            if kwargs['z_converter'] == 'lin2z': data_1['var_unit'] = 'dBZ'
+
+        H[x,:] = np.histogram(nonzeros, bins=y_bins, density=True)[0]
+
+    H = np.ma.masked_equal(H, 0.0)
+
+    # create figure containing the frequency of occurrence of var over var_to_bin bins
+    cmap = copy(plt.get_cmap('viridis'))
+    cmap.set_under('white', 1.0)
+
+    fig, ax = plt.subplots(1, figsize=(10, 6))
+    pcol = ax.pcolormesh(x_bins, y_bins, H.T,  cmap=cmap, label='histogram')
+
+    cbar = fig.colorbar(pcol, use_gridspec=True, extend='min', extendrect=True, extendfrac=0.01, shrink=0.8)
+    cbar.set_label(label="Normalized Frequency of occurrence of {} ".format(data_1['name']), fontweight='bold')
+    cbar.aspect = 80
+
+    ax.set_xlim(x_lim)
+    ax.set_ylim(y_lim)
+    if 'z_converter' in kwargs and kwargs['z_converter'] == 'log':
+        ax.set_xscale('log')
+        ax.set_yscale('log')
+
+    ax.set_xlabel('{} {} [{}]'.format(data_2['system'], data_2['name'], data_2['var_unit']), fontweight='bold')
+    ax.set_ylabel('{} {} [{}]'.format(data_1['system'], data_1['name'], data_1['var_unit']), fontweight='bold')
+    ax.xaxis.set_minor_locator(matplotlib.ticker.AutoMinorLocator())
+    ax.yaxis.set_minor_locator(matplotlib.ticker.AutoMinorLocator())
+    ax.tick_params(axis='both', which='both', right=True, top=True)
+
+
+    if 'title' in kwargs: ax.set_title(kwargs['title'])
+
+    plt.grid(b=True, which='major', color='black', linestyle='--', linewidth=0.5, alpha=0.5)
+    plt.grid(b=True, which='minor', color='gray', linestyle=':', linewidth=0.25, alpha=0.5)
+    if legend: plt.legend(loc='upper left')
+    fig.tight_layout()
+
+    return fig, ax
+
+
+def add_identity(axes, *line_args, **line_kwargs):
+    """helper function for the scatter plot"""
+    identity, = axes.plot([], [], *line_args, **line_kwargs)
+
+    def callback(axes):
+        low_x, high_x = axes.get_xlim()
+        low_y, high_y = axes.get_ylim()
+        low = max(low_x, low_y)
+        high = min(high_x, high_y)
+        identity.set_data([low, high], [low, high])
+
+    callback(axes)
+    axes.callbacks.connect('xlim_changed', callback)
+    axes.callbacks.connect('ylim_changed', callback)
+    return axes
+
+
+def plot_spectra(data, *args, **kwargs):
+    """Finds the closest match to a given point in time and height and plot Doppler spectra.
+
+        Notes:
+            The user is able to provide sliced containers, e.g.
+
+            - one spectrum: ``data['dimlabel'] = ['vel']``
+            - range spectrogram: ``data['dimlabel'] = ['range', 'vel']``
+            - time spectrogram: ``data['dimlabel'] = ['time, 'vel']``
+            - time-range spectrogram: ``data['dimlabel'] = ['time, 'range', 'vel']``
+
+        Args:
+            data (dict): data container
+            *data2 (dict or numpy.ndarray): data container of a second device
+            **z_converter (string): convert var before plotting use eg 'lin2z'
+            **var_converter (string): alternate name for the z_converter
+            **velmin (float): minimum x axis value
+            **velmax (float): maximum x axis value
+            **vmin (float): minimum y axis value
+            **vmax (float): maximum y axis value
+            **save (string): location where to save the pngs
+            **fig_size (list): size of png, default is [10, 5.7]
+            **mean (float): numpy array dimensions (time, height, 2) containing mean noise level for each spectra
+                            in linear units [mm6/m3]
+            **thresh (float): numpy array dimensions (time, height, 2) containing noise threshold for each spectra
+                              in linear units [mm6/m3]
+            **text (Bool): should time/height info be added as text into plot? (default is True)
+            **legend (Bool): should a legend be added to the plot (default is True)
+            **title (str or bool)
+            **smooth (bool): if True, regular pyplot plot function is used (default is step)
+            **alpha (float): triggers transparency of the line plot (not the bar plot), 0 <= alpha <= 1
+
+        Returns:  
+            tuple with
+
+            - fig (pyplot figure): contains the figure of the plot 
+              (for multiple spectra, the last fig is returned)
+            - ax (pyplot axis): contains the axis of the plot 
+              (for multiple spectra, the last ax is returned)
+        """
+
+    fsz = 15
+    velocity_min = -8.0
+    velocity_max = 8.0
+    annot = kwargs['text'] if 'text' in kwargs else True
+    legend = kwargs['legend'] if 'legend' in kwargs else True
+    alpha = kwargs['alpha'] if 'alpha' in kwargs else 1.0
+
+    n_time, n_height = data['ts'].size, data['rg'].size
+    vel = data['vel'].copy()
+
+    time, height, var, mask = h.reshape_spectra(data)
+
+    velmin = kwargs['velmin'] if 'velmin' in kwargs else max(min(vel), velocity_min)
+    velmax = kwargs['velmax'] if 'velmax' in kwargs else min(max(vel), velocity_max)
+
+    smooth = kwargs['smooth'] if 'smooth' in kwargs else False
+
+    fig_size = kwargs['fig_size'] if 'fig_size' in kwargs else [10, 5.7]
+
+    vmin = kwargs['vmin'] if 'vmin' in kwargs else data['var_lims'][0]
+    vmax = kwargs['vmax'] if 'vmax' in kwargs else data['var_lims'][1]
+
+    logger.debug("x-axis varlims {} {}".format(velmin, velmax))
+    logger.debug("y-axis varlims {} {}".format(vmin, vmax))
+    if 'var_converter' in kwargs:
+        kwargs['z_converter'] = kwargs['var_converter']
+    if 'z_converter' in kwargs and kwargs['z_converter'] == 'lin2z':
+        var = h.get_converter_array(kwargs['z_converter'])[0](var)
+
+    name = kwargs['save'] if 'save' in kwargs else ''
+
+    if len(args) > 0:
+        if type(args[0]) == dict:
+            data2 = args[0]
+            vel2 = data2['vel'].copy()
+            time2, height2, var2, mask2 = h.reshape_spectra(data2)
+            if 'z_converter' in kwargs and kwargs['z_converter'] == 'lin2z':
+                var2 = h.get_converter_array(kwargs['z_converter'])[0](var2)
+            second_data_set = True
     else:
-        ax.set_ylim(pdata['range_interval'])
-        rg_unit = pdata['rg_unit']
-
-    ylabel = f"Height [{rg_unit}]"
-    ax.set_ylabel(ylabel, fontsize=pdata['fontsize'], fontweight=pdata['fontweight'])
-    return ax
-
-
-def _format_xaxis(
-        ax: plt.axis,
-        pdata: dict,
-        fontsize: int = 12,
-        fontweight: str = 'normal',
-        label: str = None,
-        **kwargs
-) -> plt.axis:
-    """
-    More general x axis formatting.
-    Args:
-        ax: plot axis
-        pdata: plot data structure
-        fontsize (optional): size of labels
-        fontweight (optional): weight of labels
-        label: label for xaxis
-
-    Returns:
-        ax: plot axis
-    """
-
-    ax.set_xlim(pdata['var_lims'])
-    if label is None:
-        label = f'{pdata["name"]} [{pdata["var_unit"]}]'
-    ax.set_xlabel(label, fontsize=fontsize, fontweight=fontweight)
-    return ax
-
-
-def _format_yaxis(
-        ax: plt.axis,
-        pdata: dict,
-        fontsize: int = 12,
-        fontweight: str = 'normal',
-        label: str = None,
-        **kwargs
-) -> plt.axis:
-    """
-    More general y axis formatting.
-    Args:
-        ax: plot axis
-        pdata: plot data structure
-        fontsize (optional): size of labels
-        fontweight (optional): weight of labels
-        label: label for xaxis
-
-    Returns:
-        ax: plot axis
-    """
-
-    ax.set_ylim(pdata['var_lims'])
-    if label is None:
-        label = f'{pdata["name"]} [{pdata["var_unit"]}]'
-    ax.set_ylabel(label, fontsize=fontsize, fontweight=fontweight)
-    return ax
-
-
-def _format_cbaraxis(
-        fig: plt.figure,
-        ax: plt.axis,
-        pcmesh: plt.pcolormesh,
-        pdata: dict,
-        color_by: dict = None,
-        is_scatter: bool = False,
-        is_class: bool = False,
-        remove: bool = False,
-        clim: List[float] = None,
-        **kwargs
-) -> (plt.axis, plt.colorbar):
-    """
-    Formates the colorbar.
-    Args:
-        fig: plot figure
-        ax: plot axis
-        pcmesh: colormesh plot
-        pdata: plot data structure
-        color_by (optional): larda container
-        is_scatter (optional): if True adapt colorbar for scatter plot
-        is_class (optional): if True adapt colorbar with discrete labels
-        remove (optional): if True remove colorbar
-        clim (optional): colorbar limits
-
-    Returns:
-        ax, cbar: plot axis and colorbar
-    """
-
-    if is_scatter:
-        cmap = copy(plt.get_cmap(pdata['cmap']))
-
-        if color_by is not None:
-            z_string = f"median {color_by['name']} [{color_by['var_unit']}]"
-            formstring = "%.2f"
-        else:
-            cmap.set_under('white', 1.0)
-            z_string = "frequency of occurrence"
-            if np.log10(pdata['var']).max() > 1000:
-                formstring = '%.2E'
+        second_data_set = False
+
+    # plot spectra
+    ifig = 1
+    n_figs = n_time * n_height
+
+    for iTime in range(n_time):
+        for iHeight in range(n_height):
+            fig, ax = plt.subplots(1, figsize=fig_size)
+
+            dTime = h.ts_to_dt(time[iTime])
+            rg = height[iHeight]
+
+            if annot:
+                ax.text(0.01, 0.93,
+                        '{} UTC  at {:.2f} m ({})'.format(dTime.strftime("%Y-%m-%d %H:%M:%S.%f")[:-3], rg,
+                                                          data['system']),
+                        horizontalalignment='left', verticalalignment='center', transform=ax.transAxes)
+            if not smooth:
+                ax.step(vel, var[iTime, iHeight, :], color='royalblue', linestyle='-',
+                        linewidth=2, label=data['system'] + ' ' + data['name'])
             else:
-                formstring = '%.0f'
-
-        cbar = fig.colorbar(pcmesh, use_gridspec=True, extend='min', extendrect=True, extendfrac=0.01, shrink=0.8, format=formstring)
-        cbar.set_label(label=z_string, fontweight=pdata['fontweight'], fontsize=pdata['fontsize'])
-        cbar.ax.tick_params(axis='both', which='major', labelsize=pdata['labelsize'], width=2, length=4)
-        if clim is not None:
-            cbar.mappable.set_clim(clim)
-        cbar.aspect = 50
-
-        return ax, cbar
-
-    if not remove:
-
-        cbar = fig.colorbar(pcmesh, ax=ax, fraction=pdata['cbar_fraciton'], pad=0.025)
-        cbar.ax.set_ylabel(_axis_label_from_meta(pdata), fontweight=pdata['fontweight'], fontsize=pdata['fontsize'])
-        cbar.ax.tick_params(axis='both', which='major', labelsize=pdata['labelsize'], width=2, length=4)
-        cbar.ax.tick_params(axis='both', which='minor', width=2, length=3)
-
-        if is_class:
-            categories = VIS_Colormaps.categories[pdata['colormap_name']]
-            cbar.set_ticks(list(range(len(categories))))
-            cbar.ax.set_yticklabels(categories)
-            cbar.ax.tick_params(labelsize=pdata['labelsize'])
-            pdata['figsize'][0] -= 1.25  # change back to original
-
-        return ax, cbar
-    return ax, None
-
-
-def _axis_label_from_meta(
-        pdata: dict,
-        **kwargs
-) -> str:
-    """
-    Generates an automated axis label from data
-    using system name, variable name and variable unit.
-
-    Args:
-        pdata: plot data structure
-
-    Returns:
-        str: axis label
-
-    """
-    return f"{pdata['system']} {pdata['name']} [{pdata['var_unit']}]"
-
-
-def _format_axis(
-        fig: plt.figure,
-        ax: plt.axis,
-        pcmesh: plt.pcolormesh,
-        pdata: dict,
-        pdatai: dict = None,
-        color_by: dict = None,
-        **kwargs
-) -> (plt.axis, plt.colorbar):
-    """
-    Format all axis.
-
-    Args:
-        fig: plot figure
-        ax: plot axis
-        pcmesh: colormesh plot
-        pdata: plot data structure
-        pdatai (optional): additional plot data structure, formatting scatter plots
-
-    Returns:
-        ax, cbar: plot axis and colorbar
-    """
-
-    from matplotlib.ticker import AutoMinorLocator
-    ax.xaxis.set_minor_locator(AutoMinorLocator())
-    ax.yaxis.set_minor_locator(AutoMinorLocator())
-
-    if 'time' in pdata['dimlabel']:
-        ax = _format_timexaxis(ax, pdata)
-        logger.debug(f"time extend {pdata['time_interval']}")
-        ax = _set_xticks_and_xlabels(ax, pdata['time_interval'][-1] - pdata['time_interval'][0] )
-
-    cbar = None
-    is_class_or_status = 'class' in pdata['name'].lower() or 'status' in pdata['name'].lower()
-
-    if pdata['dimlabel'] == ['time', 'range']:
-        ax = _format_rangeyaxis(ax, pdata)
-        logger.debug(f"range extend {pdata['range_interval']}")
-        ax, cbar = _format_cbaraxis(fig, ax, pcmesh, pdata, is_class=is_class_or_status)
-
-    elif pdata['dimlabel'] == ['time']:
-        ax = _format_yaxis(ax, pdata)
-
-    # second dataset for scatter plot yaxis
-    if pdatai is not None:
-        ax = _format_xaxis(ax, pdata, label=_axis_label_from_meta(pdata))
-        ax = _format_yaxis(ax, pdatai, label=_axis_label_from_meta(pdatai))
-        ax, cbar = _format_cbaraxis(fig, ax, pcmesh, pdata, is_scatter=True, clim=pdata['clim'], color_by=color_by)
-
-    ax.tick_params(axis='both', which='both', right=True, top=True)
-    ax.tick_params(axis='both', which='major', labelsize=pdata['labelsize'], width=3, length=5.5)
-    ax.tick_params(axis='both', which='minor', width=2, length=3)
-
-    return ax, cbar
-
-
-def _set_title(
-        ax: plt.axis,
-        pdata: dict,
-        title: str = None,
-        **kwargs
-) -> plt.axis:
-    """
-    Set/remove or auto generate a title.
-
-    Args:
-        ax: plot axis
-        pdata: plot data structure
-        title (optional): title string
-
-    Returns:
-        ax: plot axis
-    """
-    if title is None:
-        ax.set_title('')
-        return ax
-
-    if len(title) > 0:
-        ax.set_title(title, fontsize=pdata['fontsize'])
-
-    if isinstance(title, bool) and title:
-        # auto generated title
-        title = f" {pdata['system']} -- {pdata['name']} -- {pdata['dt'][0]:%Y-%m-%d %H:%M} till {pdata['dt'][-1]:%Y-%m-%d %H:%M}"
-        ax.set_title(title, fontsize=pdata['fontsize'], fontweight=pdata['fontweight'])
-    return ax
-
-
-def _get_line_label(
-        pdata: dict,
-        label: (str or bool) = '',
-        **kwargs
-) -> str:
-    """
-    Parse or auto generate a line label.
-
-    Args:
-        pdata: plot data structure
-        label (optional): label name if string or autogenerated label if True, else no label
-
-    Returns:
-
-    """
-    if isinstance(label, bool) and label:
-        return pdata['system'] + pdata['variable_name']
-    elif isinstance(label, str) and len(label) > 0:
-        return label
-    else:
-        return ''
-
-
-def _Freedman_Diaconis(
-        var: np.ma.array,
-        name: str = 'unknown variable',
-        Nbins: int = None,
-        **kwargs
-):
-    """
-    Parse or calculate the optimum number of bins for a scatter plot.
-
-    Args:
-        var: array
-        name: variable name
-        Nbins (optional): given number of bins
-
-    Returns:
-        Nbins: number of bins
-
-    Reference:
-        Freedman-Diaconis rule: h=2×IQR×n−1/3. number of bins is (max−min)/h, where n is the number of observations
-        https://stats.stackexchange.com/questions/798/calculating-optimal-number-of-bins-in-a-histogram
-    """
-    try:
-        if Nbins is None:
-            Nbins = int((np.nanmax(var) - np.nanmin(var)) // (2 * (np.nanquantile(var, 0.75) - np.nanquantile(var, 0.25)) * len(var) ** (-1 / 3)))
-    except OverflowError:
-        print(f'var {name}: len is {len(var)}, '
-              f'IQR is {np.nanquantile(var, 0.75)} - {np.nanquantile(var, 0.25)},'
-              f'max is {np.nanmax(var)}, min is {np.nanmin(var)}')
-        Nbins = 100
-    return Nbins
-
-
-def _create_histogram(
-        var1: np.ma.array,
-        var2: np.ma.array,
-        Nbins: int = 100,
-        x_lim: List[float] = None,
-        y_lim: List[float] = None,
-        **kwargs
-) -> dict:
-    """
-    Calculates a histogram from two given arrays with same size
-
-    Args:
-        var1: array xdata
-        var2: array ydata
-        Nbins (optional): number of bin in histogram
-        x_lim (optional): x axis limit
-        y_lim (optional): y axis limit
-
-    Returns:
-        hist: dictionary with histogram, x and y edges
-    """
-    assert var1.shape == var2.shape, RuntimeError('Provide two dataset sith same size!')
-
-    if x_lim is None:
-        x_lim = [np.nanmin(var1), np.nanmax(var1)]
-    if y_lim is None:
-        y_lim = [np.nanmin(var2), np.nanmax(var2)]
-
-    # create histogram plot
-    hist, xedges, yedges = np.histogram2d(var1, var2, bins=Nbins, range=[x_lim, y_lim])
-    hist = np.ma.masked_less_equal(hist, 0)
-    return {'H': hist, 'xedges': xedges, 'yedges': yedges}
-
-
-def _color_by_3rd_variable(
-        var1: np.ma.array,
-        var2: np.ma.array,
-        var3: np.ma.array,
-        H: dict,
-        Nbins: int = 100,
-        **kwargs
-) -> np.ma.array:
-    """
-    Recalculates a given histogram for a given 3rd variable.
-
-    Args:
-        var1: array xdata
-        var2: array ydata
-        var3: array zdata
-        H: given histogram dict keys = H, xedges, yedges
-        Nbins: number of bin in histogram
-
-    Returns:
-        hist: new histogram array
-    """
-    # overwrite H
-    hist = np.zeros(H['H'].shape)
-    # get the bins of the 2d histogram using digitize
-    x_coords, y_coords = np.digitize(var1, H['xedges']), np.digitize(var2, H['yedges'])
-
-    # find unique bin combinations = pixels in scatter plot
-    # sort x and y coordinates using lexsort
-    # lexsort sorts by multiple columns, first by y_coords then by x_coords
-    newer_order = np.lexsort((x_coords, y_coords))
-    x_coords, y_coords, var3 = x_coords[newer_order], y_coords[newer_order], var3[newer_order]
-    first_hit_y = np.searchsorted(y_coords, np.arange(1, Nbins + 2))
-    first_hit_y.sort()
-    first_hit_x = [np.searchsorted(x_coords[first_hit_y[j]:first_hit_y[j + 1]], np.arange(1, Nbins + 2))
-                   + first_hit_y[j] for j in np.arange(Nbins)]
-
-    for x in range(Nbins):
-        for y in range(Nbins):
-            hist[y, x] = np.nanmedian(var3[first_hit_x[x][y]: first_hit_x[x][y + 1]])
-
-    return hist
-
-
-def _get_pcmesh_kwargs(
-        H: np.ma.array,
-        clim: int = None,
-        scale: str = None,
-        cmap: str = 'viridis',
-        **kwargs
-) -> dict:
-    """
-    Returns a dict with vmin, vmax and norm for pcolormesh plot.
-
-    Args:
-        H: histogram
-        clim: given limits
-        scale: scaling strategy
-        cmap: colormap
-
-    Returns:
-
-    """
-    if clim is None:
-        limits = [1, round(np.max(H))]
-    else:
-        limits = clim
-
-    pcmesh_kwargs = {}
-    if scale == 'lin':
-        pcmesh_kwargs.update({'vmin': limits[0], 'vmax': limits[1]})
-    else:
-        pcmesh_kwargs.update({'vmin': max(0.1, limits[0]), 'vmax': min(1.0e12, limits[1])})
-        pcmesh_kwargs.update({'norm': matplotlib.colors.LogNorm(**pcmesh_kwargs)})
-
-    pcmesh_kwargs['cmap'] = cmap
-
-    return pcmesh_kwargs
-
-
-def _add_regression_info(
-        ax: plt.axis,
-        pdata1: dict,
-        pdata2: dict,
-        info: bool = False,
-        **kwargs
-) -> plt.axis:
-    """
-    Add textbox with y axis intersetion, slope and r^2.
-
-    Args:
-        ax: plot axis
-        pdata1: plot data structure
-        pdata2: plot data structure
-        info:
-
-    Returns:
-        ax: plot axis
-    """
-    if info:
-        s, i, r, p, std_err = stats.linregress(pdata1['var'], pdata2['var'])
-        ax.text(0.01, 0.93,
-                f'slope = {s:5.3f}\nintercept = {i:5.3f}\nR^2 = {r * r:5.3f}',
-                horizontalalignment='left',
-                verticalalignment='center',
-                transform=ax.transAxes,
-                fontweight=pdata1['fontweight'],
-                labelsize=pdata1['fontsize'])
-    return ax
-
-
-def plot_timeheight2(
-        data: dict or xr.Dataset,
-        **kwargs: dict
-) -> (plt.figure, plt.axis):
-    """
-    Plot a timeheight larda container or xarray Dataset
+                ax.plot(vel, var[iTime, iHeight, :], color='royalblue', linestyle='-',
+                        linewidth=2, alpha=alpha, label=data['system'] + ' ' + data['name'])
+
+            # if a 2nd dict is given, assume another dataset and plot on top
+            if second_data_set:
+                # find the closest spectra to the first device
+                iTime2 = h.argnearest(time2, time[iTime])
+                iHeight2 = h.argnearest(height2, rg)
+
+                dTime2 = h.ts_to_dt(time2[iTime2])
+                rg2 = height2[iHeight2]
+
+                if annot:
+                    ax.text(0.01, 0.85,
+                            '{} UTC  at {:.2f} m ({})'.format(dTime2.strftime("%Y-%m-%d %H:%M:%S.%f")[:-3], rg2,
+                                                              data2['system']),
+                            horizontalalignment='left', verticalalignment='center', transform=ax.transAxes)
+                if not smooth:
+                    ax.step(vel2, var2[iTime2, iHeight2, :], color='darkred', linestyle='-',
+                            linewidth=2, label=data2['system'] + ' ' + data2['name'])
+                else:
+                    ax.plot(vel2, var2[iTime2, iHeight2, :], color='darkred', linestyle='-',
+                            linewidth=2, alpha=alpha, label=data2['system'] + ' ' + data2['name'])
+
+            if 'mean' in kwargs or 'thresh' in kwargs:
+                x1, x2 = vel[0], vel[-1]
+
+                if 'mean' in kwargs and kwargs['mean'][iTime, iHeight]>0.0:
+                    mean = h.lin2z(kwargs['mean'][iTime, iHeight]) if kwargs['mean'].shape != () \
+                        else h.lin2z(kwargs['mean'])
+                    legendtxt_mean = 'mean noise floor =  {:.2f} '.format(mean)
+                    ax.plot([x1, x2], [mean, mean], color='k', linestyle='--', linewidth=1, label=legendtxt_mean)
+
+                if 'thresh' in kwargs and kwargs['thresh'][iTime, iHeight]>0.0:
+                    thresh = h.lin2z(kwargs['thresh'][iTime, iHeight]) if kwargs['thresh'].shape != () \
+                        else h.lin2z(kwargs['thresh'])
+                    legendtxt_thresh='noise floor threshold =  {:.2f} '.format(thresh)
+                    ax.plot([x1, x2], [thresh, thresh], color='k', linestyle='-', linewidth=1, label=legendtxt_thresh)
+
+            ax.set_xlim(left=velmin, right=velmax)
+            ax.set_ylim(bottom=vmin, top=vmax)
+            ax.set_xlabel('Doppler Velocity [m s$^{-1}$]', fontweight='semibold', fontsize=fsz)
+            ax.set_ylabel('Reflectivity [dBZ m$^{-1}$ s]', fontweight='semibold', fontsize=fsz)
+            ax.grid(linestyle=':')
+            ax.tick_params(axis='both', which='major', labelsize=fsz)
+            if 'title' in kwargs and type(kwargs['title']) == str:
+                ax.set_title(kwargs['title'], fontsize=20)
+            elif 'title' in kwargs and type(kwargs['title']) == bool:
+                if kwargs['title'] == True:
+                    formatted_datetime = dTime.strftime("%Y-%m-%d %H:%M")
+                    ax.set_title("{}, {}, {} km".format(data['paraminfo']['location'], formatted_datetime,
+                                                       str(round(rg)/1000)),
+                                 fontsize=20)
+            #ax.tick_params(axis='both', which='minor', labelsize=8)
+
+            if legend:
+                ax.legend(fontsize=fsz)
+            plt.tight_layout()
+
+            if 'save' in kwargs:
+                figure_name = name + '{}_{}_{:.0f}.png'.format(str(ifig).zfill(4),
+                                                                 dTime.strftime('%Y%m%d_%H%M%S_UTC'),
+                                                                 height[iHeight])
+                fig.savefig(figure_name, dpi=100)
+                print("   Saved {} of {} png to  {}".format(ifig, n_figs, figure_name))
+
+            ifig += 1
+            if ifig != n_figs + 1: plt.close(fig)
+
+    return fig, ax
+
+
+def plot_spectrogram(data, **kwargs):
+    """Plot a time or height spectrogram
+
+    The user is able to provide sliced containers, e.g.
+
+    - range spectrogram: ``data['dimlabel'] = ['range', 'vel']``
+    - time spectrogram: ``data['dimlabel'] = ['time, 'vel']``
+    - time-range spectrogram: ``data['dimlabel'] = ['time, 'range', 'vel']``
+
+    In the latter case, a height or time (value or index) must be provided
+    at which the time / height spectrogram should be drawn
 
     Args:
         data: data container
-        **fig (optional): already open matplotlib figure
-        **ax (optional): already open matplotlib axis
-        **colormp (optional): string key from matplotlib colormaps
-        **mask (optional): additional variable mask (invalid/missing data)
-        **rg_converter (optional): if True converting from m to km for 2D plots
-        **time_interval (optional): restricts the xaxis for time series and 2D data
-        **range_interval (optional): restricts the yaxis for 2D data
-        **var_lims (optional): new data limits, default: var_lims of data
-        **fontsize (optional): figure font size
-        **labelsize (optional): colorbar label size
-        **fontweight (optional): axis label font weight
-        **cbar (optional): if False, hides the colorbar from the plot
-        **cmap (optional): string according to matplotlib colormap lists
-        **linewidth (optional): width of time series data line plot
-        **alpha (optional): alpha of time series data line plot
-        **zlim (optional): if provided, these colorbar limits will get passed through
-        **var_converter (optional): other name for variable converter string
-        **z_converter (optional): variable converter string
-        **contour (optional): dictionary with keys 'data' and 'levels' (optional), where data is an xarray or larda dict
-        **label (optional): label name if string or autogenerated label if True, else no label
-        **clim (optional): colorbar limits
-        **title (optional): title string
+        **index (dict): either {'time': time index} or {'range': range index}
+        **z_converter (string): convert var before plotting use eg 'lin2z'
+        **var_converter (string): alternate name for the z_converter
+        **fig_size (list): size of png, default is [10, 5.7]
+        **v_lims (list): limits of Doppler velocity to be plotted
 
     Returns:
-        fig, ax: plot figure and axis
+        tuple with
+
+        - fig (pyplot figure): contains the figure of the plot
+        - ax (pyplot axis): contains the axis of the plot
     """
-
-    pdata = _copy_data(data, **kwargs)
-    pdata['dt'], pdata['var'] = _masked_jumps(pdata, **kwargs)
-
-    # add space for class or detection status labels
-    is_classification = 'class' in pdata['name'].lower() or 'status' in pdata['name'].lower()
-    if is_classification:
-        pdata['figsize'][0] += 1.25
-
-    pdata['vmin'], pdata['vmax'] = _get_cbar_limits(pdata, is_class=is_classification, **kwargs)
-    pdata['var'], pdata['norm'] = _apply_2Dvar_converter(pdata, **kwargs)
-    cmap_labels = _get_colormap(pdata)
-
-    fig, ax = _new_fig(figsize=pdata['figsize'], **kwargs)
-    pcmesh = ax.pcolormesh(matplotlib.dates.date2num(pdata['dt'][:]),
-                           pdata['rg'][:],
-                           pdata['var'][:, :].T,
-                           cmap=cmap_labels,
-                           vmin=pdata['vmin'], vmax=pdata['vmax'],
-                           norm=pdata['norm']
-                           )
-
-    ax, cont = _add_contour(ax, fontsize=pdata['fontsize'], **kwargs)
-    ax, cbar = _format_axis(fig, ax, pcmesh, pdata, is_class=is_classification, **kwargs)
-    ax = _set_title(ax, pdata, **kwargs)
-
-    plt.subplots_adjust(right=0.99)
-    fig.tight_layout()
+    # Plotting parameters
+    fsz       = kwargs['font_size']   if 'font_size'   in kwargs else 12
+    fwgt      = kwargs['font_weight'] if 'font_weight' in kwargs else 'semibold'
+    fig_size  = kwargs['fig_size']    if 'fig_size'    in kwargs else [10, 5.7]
+    cbar_flag = kwargs['cbar']        if 'cbar'        in kwargs else True
+    colormap = data['colormap']
+    logger.debug("custom colormaps {}".format(VIS_Colormaps.custom_colormaps.keys()))
+    if colormap in VIS_Colormaps.custom_colormaps.keys():
+        colormap = VIS_Colormaps.custom_colormaps[colormap]
+
+    fraction_color_bar = 0.13
+
+    n_time, n_height = data['ts'].size, data['rg'].size
+    vel = data['vel'].copy()
+    time, height, var, mask = h.reshape_spectra(data)
+    if 'var_converter' in kwargs:
+        kwargs['z_converter'] = kwargs['var_converter']
+    if 'z_converter' in kwargs:
+        var = h.get_converter_array(kwargs['z_converter'])[0](var)
+    var = np.ma.masked_where(mask, var)
+    var = var.astype(np.float64).filled(-999)
+    index = kwargs['index'] if 'index' in kwargs else ''
+
+    # depending on dimensions of given data, decide if height or time spectrogram should be plotted
+    # (1) dimensions ar time and height, then a h or t must be given
+    if (n_height > 1) & (n_time > 1):
+        assert 'index' in kwargs, "For time-height data container, you need to pass a time or height index to plot " \
+                                  "the spectrogram, e.g. index={'time':5}"
+        method = 'range_spec' if 'time' in index.keys() else 'time_spec' if 'height' in index.keys() else ''
+        idx = index['time'] if method == 'range_spec' else index['height'] if method == 'time_spec' else ''
+        time = time[idx] if method == 'range_spec' else time
+        height = height[idx] if method == 'time_spec' else height
+        var = var[:, idx, :] if method == 'time_spec' else var[idx, :, :] if method == 'range_spec' else var
+    # (2) only time dimension
+    elif (n_height > 1) & (n_time == 1):
+        method = 'range_spec'
+        var = np.squeeze(var)
+    # (3) only height dimension
+    elif (n_height == 1) & (n_time > 1):
+        method = 'time_spec'
+        var = np.squeeze(var)
+        height = height[0]
+    # (4) only one spectrum, Error
+    assert not (n_height == 1) & (n_time == 1), 'Only one spectrum given.'
+    assert method != '', 'Method not found. Check your index definition.'
+
+    if method == 'range_spec':
+        x_var = vel
+        y_var = height/ 1000.0 if 'rg_converter' in kwargs and kwargs['rg_converter'] else height
+        data['rg_unit'] = 'km' if 'rg_converter' in kwargs and kwargs['rg_converter'] else data['rg_unit']
+    elif method == 'time_spec':
+        dt_list = [datetime.datetime.utcfromtimestamp(t) for t in list(time)]
+        y_var = vel
+        # identify time jumps > 60 seconds (e.g. MIRA scans)
+        jumps = np.where(np.diff(list(time)) > 60)[0]
+        for ind in jumps[::-1].tolist():
+            # start from the end or stuff will be inserted in the beginning and thus shift the index
+            logger.debug("masked jump at {} {}".format(ind, dt_list[ind - 1: ind + 2]))
+            dt_list.insert(ind + 1, dt_list[ind] + datetime.timedelta(seconds=5))
+            var = np.insert(var, ind + 1, np.full(vel.shape, -999), axis=0)
+        var = np.transpose(var[:, :])
+        x_var = matplotlib.dates.date2num(dt_list)
+
+    var = np.ma.masked_equal(var, -999)
+    # start plotting
+
+    fig, ax = plt.subplots(1, figsize=fig_size)
+    pcmesh = ax.pcolormesh(x_var, y_var, var[:, :], cmap=colormap, vmin=data['var_lims'][0], vmax=data['var_lims'][1], shading='flat')
+    cbar = None
+    if cbar_flag:
+        pad  = kwargs['bar_pad'] if 'bar_pad' in kwargs else 0.025
+        cbar = fig.colorbar(pcmesh, fraction=fraction_color_bar, pad=pad)
+
+    if 'v_lims' in kwargs.keys():
+        if method == 'range_spec':
+            ax.set_xlim(kwargs['v_lims'])
+        elif method == 'time_spec':
+            ax.set_ylim(kwargs['v_lims'])
+    if method == 'range_spec':
+        ax.set_xlabel('Velocity [m s$\\mathregular{^{-1}}$]', fontweight=fwgt, fontsize=fsz)
+        ylabel = 'Height [{}]'.format(data['rg_unit'], fontsize=fsz)
+        ax.set_ylabel(ylabel, fontweight='semibold', fontsize=fsz)
+    elif method == 'time_spec':
+        ax.set_ylabel('Velocity [m s$\\mathregular{^{-1}}$]', fontweight=fwgt, fontsize=fsz)
+        ax.set_xlabel('Time [UTC]', fontweight=fwgt, fontsize=fsz)
+        time_extend = dt_list[-1] - dt_list[0]
+        ax = set_xticks_and_xlabels(ax, time_extend)
+
+    if 'title' in kwargs and kwargs['title'] == True:
+        ax.set_title("{} spectrogram at {} ".format(method.split('_')[0],
+                                                h.ts_to_dt(time).strftime('%d.%m.%Y %H:%M:%S') if method == 'range_spec'
+                                                else str(round(height)) + ' ' + data['rg_unit']),
+                 fontsize=15, fontweight='semibold')
+    elif 'title' in kwargs and type(kwargs['title']) == str:
+        ax.set_title(kwargs['title'], fontsize=15, fontweight='semibold')
+
+    ax.yaxis.set_minor_locator(matplotlib.ticker.AutoMinorLocator())
+    ax.tick_params(axis='both', which='both', right=True, top=True)
+    ax.tick_params(axis='both', which='major', labelsize=fsz, width=3, length=5.5)
+    ax.tick_params(axis='both', which='minor', width=2, length=3)
+    if cbar:
+        cbar.ax.tick_params(axis='both', which='major', labelsize=fsz, width=2, length=4)
+        cbar.ax.tick_params(axis='both', which='minor', width=2, length=3)
+        if not ('bar' in kwargs and kwargs['bar'] == 'horizontal'):
+            if 'z_converter' in kwargs and kwargs['z_converter'] == 'lin2z':
+                z_string = "{} {} [{}{}]".format(data["system"], data["name"], "dB",
+                                             data['var_unit'])
+            else: z_string=''
+            cbar.ax.set_ylabel(z_string, fontweight=fwgt, fontsize=fsz)
+
+        cbar.ax.minorticks_on()
+
+    if 'grid' in kwargs and kwargs['grid'] == 'major':
+        ax.grid( linestyle=':')
+
+    if method == 'time_spec':
+        time_extend = dt_list[-1] - dt_list[0]
+        logger.debug("time extent {}".format(time_extend))
+        ax = set_xticks_and_xlabels(ax, time_extend)
+
+    return fig, [ax, pcmesh]
+
+
+def concat_images(imga, imgb):
+    """
+    Combines two color image ndarrays side-by-side.
+    """
+    ha, wa = imga.shape[:2]
+    hb, wb = imgb.shape[:2]
+    max_height = np.max([ha, hb])
+    total_width = wa + wb
+    new_img = np.zeros(shape=(max_height, total_width, 3))
+    new_img[:ha, :wa] = imga
+    new_img[:hb, wa:wa + wb] = imgb
+    return new_img
+
+
+def concat_n_images(image_path_list):
+    """
+    Combines N color images from a list of image path.
+    """
+    output = None
+    for i, img_path in enumerate(image_path_list):
+        img = plt.imread(img_path)[:, :, :3]
+        output = img if i == 0 else concat_images(output, img)
+    return output
+
+
+def plot_ppi(data, azimuth, **kwargs):
+    """plot a mira plan-position-indicator scan
+
+    Args:
+        data (dict): data_container holding the variable of the scan (Z, v, ..)
+        azimuth (dict): data_container with the azimuth data
+        **z_converter (string): convert var before plotting use eg 'lin2z'
+        **var_converter (string): alternate name for the z_converter
+        **elv (float): elevation other than 75 deg
+        **fig_size (list): size of png, default is [10, 5.7]
+
+    Returns:
+        ``fig, ax``
+    """
+    labelsize = 14
+    fig_size = kwargs['fig_size'] if 'fig_size' in kwargs else [10, 8]
+    # if no elevation angle is supplied, set it to 75 degrees
+    elv = kwargs['elv'] if 'elv' in kwargs else 75
+    plotkwargs = {}
+    var = np.ma.masked_where(data['mask'], data['var']).copy()
+    vmin, vmax = data['var_lims']
+
+    if 'var_converter' in kwargs:
+        kwargs['z_converter'] = kwargs['var_converter']
+    if 'z_converter' in kwargs:
+        if kwargs['z_converter'] == 'log':
+            plotkwargs['norm'] = matplotlib.colors.LogNorm(vmin=vmin, vmax=vmax)
+        else:
+            var = h.get_converter_array(kwargs['z_converter'])[0](var)
+    colormap = kwargs['cmap'] if 'cmap' in kwargs else data['colormap']
+    # spherical coordinates to kartesian
+    ranges = data['rg']
+    elv = elv * np.pi / 180.0
+    # elevations = np.repeat(elv, len(ranges))
+    azimuths = azimuth['var'] * np.pi / 180.0
+    # elevations = np.transpose(np.repeat(elevations[:,np.newaxis], len(azimuths), axis = 1))
+    azimuths = np.repeat(azimuths[:, np.newaxis], len(ranges), axis=1)
+    ranges = np.tile(ranges, (len(data['var']), 1))
+    x = ranges * np.sin(elv) * np.sin(azimuths)
+    y = ranges * np.sin(elv) * np.cos(azimuths)
+    fig, ax = plt.subplots(1, figsize=fig_size)
+    mesh = ax.pcolormesh(x, y, var, cmap=colormap, vmin=vmin, vmax=vmax, **plotkwargs)
+    ax.grid(linestyle=':')
+    ax.set_xlabel('Horizontal distance [km]', fontsize=13)
+    ax.set_ylabel('Horizontal distance [km]', fontsize=13)
+    cbar = fig.colorbar(mesh, fraction=0.13, pad=0.05)
+
+    if data['var_unit'] == "":
+        z_string = "{} {}".format(data["system"], data["name"])
+    else:
+        z_string = "{} {} [{}]".format(data["system"], data["name"], data['var_unit'])
+    cbar.ax.set_ylabel(z_string, fontweight='semibold', fontsize=15)
+
     return fig, ax
 
 
-def plot_timeseries2(
-        data: dict or xr.Dataset,
-        **kwargs: dict
-) -> (plt.figure, plt.axis):
+def plot_rhi(data, elv, **kwargs):
+    """plot a mira range-height-indicator scan
+
+    Args:
+        data (dict): data_container holding the variable of the scan (Z, LDR, ..)
+        elv (dict): data_container with the elevation data
+        **z_converter (string): convert var before plotting use eg 'lin2z'
+        **var_converter (string): alternate name for the z_converter
+        **fig_size (list): size of png, default is [10, 5.7]
+        **title (str or bool)
+
+    Returns:
+        ``fig, ax``
     """
-    Plot a timeseries data container or xarray dataset.
+    labelsize = 14
+    fig_size = kwargs['figsize'] if 'figsize' in kwargs else [10, 5.7]
+    var = np.ma.masked_where(data['mask'], data['var']).copy()
+    vmin, vmax = data['var_lims']
+    plotkwargs = {}
+    if 'var_converter' in kwargs:
+        kwargs['z_converter'] = kwargs['var_converter']
+    if 'z_converter' in kwargs:
+        if kwargs['z_converter'] == 'log':
+            plotkwargs['norm'] = matplotlib.colors.LogNorm(vmin=vmin, vmax=vmax)
+        else:
+            var = h.get_converter_array(kwargs['z_converter'])[0](var)
+    colormap = data['colormap']
+
+    ranges = np.tile(data['rg'], (len(data['var']), 1))
+    elevations = np.repeat(elv['var'][:, np.newaxis], len(data['rg']), axis=1)
+    h_distance = ranges * np.sin(elevations * np.pi / 180.0)
+    v_distance = ranges * np.cos(elevations * np.pi / 180.0)
+    fig, ax = plt.subplots(1, figsize=fig_size)
+    mesh = ax.pcolormesh(v_distance / 1000.0, h_distance / 1000.0, var, cmap=colormap, vmin=vmin, vmax=vmax)
+    ax.set_xlim([np.min(v_distance)/1000, np.max(v_distance)/1000])
+    ax.set_ylim([0, 8])
+    ax.set_xlabel('Horizontal range [km]', fontsize=13)
+    ax.set_ylabel('Height [km]', fontsize=13)
+    ax.xaxis.set_minor_locator(matplotlib.ticker.AutoMinorLocator())
+    ax.yaxis.set_minor_locator(matplotlib.ticker.AutoMinorLocator())
+    cbar = fig.colorbar(mesh, fraction=0.13, pad=0.05)
+    if data['var_unit'] == "" or data['var_unit'] == " ":
+        z_string = "{} {}".format(data["system"], data["name"])
+    else:
+        z_string = "{} {} [{}]".format(data["system"], data["name"], data['var_unit'])
+    cbar.ax.set_ylabel(z_string, fontweight='semibold', fontsize=15)
+
+    ax.tick_params(axis='both', which='both', right=True, top=True)
+    ax.tick_params(axis='both', which='major', labelsize=labelsize,
+                   width=3, length=5.5)
+    ax.tick_params(axis='both', which='minor', width=2, length=3)
+    cbar.ax.tick_params(axis='both', which='major', labelsize=labelsize,
+                        width=2, length=4)
+    cbar.ax.tick_params(axis='both', which='minor', width=2, length=3)
+
+    if 'title' in kwargs and type(kwargs['title']) == str:
+        ax.set_title(kwargs['title'], fontsize=20)
+    elif 'title' in kwargs and type(kwargs['title']) == bool:
+        if kwargs['title'] == True:
+            formatted_datetime = (h.ts_to_dt(data['ts'][0])).strftime("%Y-%m-%d %H:%M")
+            ax.set_title(data['paraminfo']['location'] + ', ' +
+                     formatted_datetime, fontsize=20)
+    return fig, ax
+
+
+def remsens_limrad_quicklooks(container_dict, **kwargs):
+    from mpl_toolkits.axes_grid1 import make_axes_locatable
+    from matplotlib.ticker import LogFormatter
+    import matplotlib.colors as mcolors
+    import time
+
+    tstart = time.time()
+    print('Plotting data...')
+
+    site_name = container_dict['Ze']['paraminfo']['location']
+
+    time_list = container_dict['Ze']['ts']
+    dt_list = [datetime.datetime.utcfromtimestamp(time) for time in time_list]
+    dt_list_2 = [datetime.datetime.utcfromtimestamp(time) for time in container_dict['LWP']['ts']]
+
+    if 'timespan' in kwargs and kwargs['timespan'] == '24h':
+        dt_lim_left  = datetime.datetime(dt_list[0].year, dt_list[0].month, dt_list[0].day, 0, 0)
+        dt_lim_right = datetime.datetime(dt_list[0].year, dt_list[0].month, dt_list[0].day, 0, 0) + datetime.timedelta(days=1)
+    else:
+        dt_lim_left = dt_list[0]
+        dt_lim_right = dt_list[-1]
+
+    range_list = container_dict['Ze']['rg'] * 1.e-3  # convert to km
+    ze = h.lin2z(container_dict['Ze']['var']).copy().T
+    mdv = container_dict['VEL']['var'].copy().T
+    sw = container_dict['sw']['var'].copy().T
+    ldr = container_dict['ldr']['var'].copy().T
+    lwp = container_dict['LWP']['var'].copy()
+    rr = container_dict['rr']['var'].copy()
+
+    plot_range = kwargs['plot_range'] if 'plot_range' in kwargs else [0, 12.0]
+
+    # create figure
+
+    fig, ax = plt.subplots(6, figsize=(13, 16))
+
+    # reflectivity plot
+    ax[0].text(.015, .87, 'Radar reflectivity factor', horizontalalignment='left',
+               transform=ax[0].transAxes, fontsize=14, bbox=dict(facecolor='white', alpha=0.75))
+    cp = ax[0].pcolormesh(dt_list, range_list, ze,
+                          vmin=container_dict['Ze']['var_lims'][0],
+                          vmax=container_dict['Ze']['var_lims'][1],
+                          cmap=container_dict['Ze']['colormap'])
+    divider = make_axes_locatable(ax[0])
+    cax0 = divider.append_axes("right", size="3%", pad=0.3)
+    cbar = fig.colorbar(cp, cax=cax0, ax=ax[0])
+    cbar.set_label('dBZ')
+    ax[0].xaxis.set_minor_locator(matplotlib.ticker.AutoMinorLocator(3))
+    print('Plotting data... Ze')
+
+    # mean doppler velocity plot
+    ax[1].text(.015, .87, 'Mean Doppler velocity', horizontalalignment='left', transform=ax[1].transAxes,
+               fontsize=14, bbox=dict(facecolor='white', alpha=0.75))
+    cp = ax[1].pcolormesh(dt_list, range_list, mdv,
+                          vmin=container_dict['VEL']['var_lims'][0],
+                          vmax=container_dict['VEL']['var_lims'][1],
+                          cmap=container_dict['VEL']['colormap'])
+    divider2 = make_axes_locatable(ax[1])
+    cax2 = divider2.append_axes("right", size="3%", pad=0.3)
+    cbar = fig.colorbar(cp, cax=cax2, ax=ax[1])
+    cbar.set_label('m/s')
+    ax[1].xaxis.set_minor_locator(matplotlib.ticker.AutoMinorLocator(3))
+    print('Plotting data... mdv')
+
+    # spectral width plot
+    ax[2].text(.015, .87, 'Spectral width', horizontalalignment='left', transform=ax[2].transAxes,
+               fontsize=14, bbox=dict(facecolor='white', alpha=0.75))
+    cp = ax[2].pcolormesh(dt_list, range_list, sw,
+                          norm=mcolors.LogNorm(vmin=0.1,
+                                               vmax=container_dict['sw']['var_lims'][1]),
+                          cmap=container_dict['sw']['colormap'])
+    divider3 = make_axes_locatable(ax[2])
+    cax3 = divider3.append_axes("right", size="3%", pad=0.3)
+    formatter = LogFormatter(10, labelOnlyBase=False)
+    cbar = fig.colorbar(cp, cax=cax3, ax=ax[2], format=formatter, ticks=[0.1, 0.2, 0.5, 1, 2])
+    cbar.set_ticklabels([0.1, 0.2, 0.5, 1, 2])
+    cbar.set_label('m/s')
+    ax[2].xaxis.set_minor_locator(matplotlib.ticker.AutoMinorLocator(3))
+    print('Plotting data... sw')
+
+    # linear depolarisation ratio plot
+    colors1 = plt.cm.binary(np.linspace(0.5, 0.5, 1))
+    colors2 = plt.cm.jet(np.linspace(0, 0, 178))
+    colors3 = plt.cm.jet(np.linspace(0, 1, 77))
+    colors = np.vstack((colors1, colors2, colors3))
+    mymap = mcolors.LinearSegmentedColormap.from_list('my_colormap', colors)
+
+    ax[3].text(.015, .87, 'Linear depolarisation ratio', horizontalalignment='left',
+               transform=ax[3].transAxes, fontsize=14, bbox=dict(facecolor='white', alpha=0.75))
+    cp = ax[3].pcolormesh(dt_list, range_list, ldr, vmin=-100, vmax=0, cmap=mymap)
+    divider4 = make_axes_locatable(ax[3])
+    cax4 = divider4.append_axes("right", size="3%", pad=0.3)
+    bounds = np.linspace(-30, 0, 500)
+    cbar = fig.colorbar(cp, cax=cax4, ax=ax[3], boundaries=bounds, ticks=[-30, -25, -20, -15, -10, -5, 0])
+    cbar.set_ticklabels([-30, -25, -20, -15, -10, -5, 0])
+    cbar.set_label('dB')
+    ax[3].xaxis.set_minor_locator(matplotlib.ticker.AutoMinorLocator(3))
+    print('Plotting data... ldr')
+
+    # liquid water path plot
+    ax[4].xaxis.set_major_formatter(matplotlib.dates.DateFormatter('%H:%M'))
+    ax[4].text(.015, .87, 'Liquid Water Path', horizontalalignment='left', transform=ax[4].transAxes,
+               fontsize=14, bbox=dict(facecolor='white', alpha=0.75))
+    cp = ax[4].bar(dt_list_2, lwp, width=0.001, color="blue", edgecolor="blue")
+    ax[4].grid(linestyle=':')
+    divider5 = make_axes_locatable(ax[4])
+    cax5 = divider5.append_axes("right", size="3%", pad=0.3)
+    cax5.axis('off')
+    ax[4].axes.tick_params(axis='both', direction='inout', length=10, width=1.5)
+    ax[4].set_ylabel('Liquid Water Path (g/$\mathregular{m^2}$)', fontsize=14)
+    ax[4].set_xlim(left=dt_lim_left, right=dt_lim_right)
+    ax[4].set_ylim(top=500, bottom=0)
+    ax[4].xaxis.set_minor_locator(matplotlib.ticker.AutoMinorLocator(3))
+    print('Plotting data... lwp')
+
+    # rain rate plot
+    ax[5].xaxis.set_major_formatter(matplotlib.dates.DateFormatter('%H:%M'))
+    ax[5].text(.015, .87, 'Rain rate', horizontalalignment='left', transform=ax[5].transAxes, fontsize=14,
+               bbox=dict(facecolor='white', alpha=0.75))
+    divider6 = make_axes_locatable(ax[5])
+    cax6 = divider6.append_axes("right", size="3%", pad=0.3)
+    cax6.axis('off')
+    ax[5].grid(linestyle=':')
+    cp = ax[5].bar(dt_list_2, rr, width=0.001, color="blue", edgecolor="blue")
+
+    ax[5].axes.tick_params(axis='both', direction='inout', length=10, width=1.5)
+    ax[5].axis([dt_list[0], dt_list[-1], 0, 10])
+    ax[5].set_ylabel('Rain rate (mm/h)', fontsize=14)
+    ax[5].set_xlim(left=dt_lim_left, right=dt_lim_right)
+    ax[5].set_ylim(top=10, bottom=0)
+    ax[5].set_xlabel('Time (UTC)')
+    ax[5].xaxis.set_minor_locator(matplotlib.ticker.AutoMinorLocator(3))
+    print('Plotting data... rr')
+
+    # duration of nc file for meteorological data calculation
+    temp = container_dict['SurfTemp']['var'].copy()
+    wind = container_dict['SurfWS']['var'].copy()
+    tmin, tmax = min(temp) - 275.13, max(temp) - 275.13
+    t_avg = np.mean(temp) - 275.13
+    wind_avg = np.mean(wind)
+    precip = np.mean(rr) * ((time_list[-1] - time_list[0]) / 3600.)
+
+    txt = 'Meteor. Data: Avg. T.: {:.2f} °C;  Max. T.: {:.2f} °C;  Min. T.: {:.2f} °C;  ' \
+          'Mean wind: {:.2f} m/s;  Total precip.: {:.2f} mm'.format(t_avg, tmax, tmin, wind_avg, precip)
+
+    yticks = np.arange(plot_range[0]/1000., plot_range[1]/1000. + 1, 2)  # y-axis ticks
+
+    for iax in range(4):
+        ax[iax].grid(linestyle=':')
+        ax[iax].set_yticks(yticks)
+        ax[iax].axes.tick_params(axis='both', direction='inout', length=10, width=1.5)
+        ax[iax].set_ylabel('Height (km)', fontsize=14)
+        ax[iax].set_xlim(left=dt_lim_left, right=dt_lim_right)
+        ax[iax].set_ylim(top=plot_range[1]/1000., bottom=plot_range[0]/1000.)
+        ax[iax].xaxis.set_major_formatter(matplotlib.dates.DateFormatter('%H:%M'))
+
+    fig.text(.5, .01, txt, ha="center", bbox=dict(facecolor='none', edgecolor='black'))
+    fig.subplots_adjust(left=0.06, bottom=0.05, right=0.95, top=0.95, wspace=0, hspace=0.20)
+    date_string = dt_lim_left.strftime("%Y%m%d")
+    fig.suptitle("{}, {} (UTC), {}".format(container_dict['Ze']['system'], date_string, site_name), fontsize=20)
+    # place in title needs to be adjusted
+
+    print('plotting done, elapsed time = {:.3f} sec.'.format(time.time() - tstart))
+
+    return fig, ax
+
+def remsens_limrad_polarimetry_quicklooks(container_dict, **kwargs):
+    from mpl_toolkits.axes_grid1 import make_axes_locatable
+    from matplotlib.ticker import LogFormatter
+    import matplotlib.colors as mcolors
+    import time
+
+    tstart = time.time()
+    print('Plotting data...')
+
+    site_name = container_dict['Ze']['paraminfo']['location']
+
+    time_list = container_dict['Ze']['ts']
+    dt_list = [datetime.datetime.utcfromtimestamp(time) for time in time_list]
+    dt_list_2 = [datetime.datetime.utcfromtimestamp(time) for time in container_dict['LWP']['ts']]
+
+    if 'timespan' in kwargs and kwargs['timespan'] == '24h':
+        dt_lim_left  = datetime.datetime(dt_list[0].year, dt_list[0].month, dt_list[0].day, 0, 0)
+        dt_lim_right = datetime.datetime(dt_list[0].year, dt_list[0].month, dt_list[0].day, 0, 0) + datetime.timedelta(days=1)
+    else:
+        dt_lim_left = dt_list[0]
+        dt_lim_right = dt_list[-1]
+
+    range_list = container_dict['Ze']['rg'] * 1.e-3  # convert to km
+    ze = h.lin2z(container_dict['Ze']['var']).T.copy()
+    ldr = np.ma.masked_less_equal(container_dict['ldr']['var'].T, -999.0)
+    zdr = np.ma.masked_less_equal(container_dict['ZDR']['var'].T, -999.0)
+    rhv = np.ma.masked_less_equal(container_dict['RHV']['var'].T, -999.0)
+    lwp = container_dict['LWP']['var'].copy()
+    rr  = container_dict['rr']['var'].copy()
+
+    hmax = 12.0
+    ticklen = 6.
+    linewidth = 0.5
+
+    cbar_ticklen = ticklen / 2.
+    cbar_pad = 1.
+
+    # create figure
+    fig, ax = plt.subplots(6, figsize=(13, 16))
+
+    # reflectivity plot
+    ax[0].text(.015, .87, 'Radar reflectivity factor', horizontalalignment='left',
+               transform=ax[0].transAxes, fontsize=14, bbox=dict(facecolor='white', alpha=0.75))
+    cp = ax[0].pcolormesh(dt_list, range_list, ze,
+                          vmin=container_dict['Ze']['var_lims'][0],
+                          vmax=container_dict['Ze']['var_lims'][1],
+                          cmap=container_dict['Ze']['colormap'])
+    divider = make_axes_locatable(ax[0])
+    cax0 = divider.append_axes("right", size="3%", pad=0.3)
+    cbar = fig.colorbar(cp, cax=cax0, ax=ax[0])
+    cbar.set_label('dBZ')
+    ax[0].xaxis.set_minor_locator(matplotlib.ticker.AutoMinorLocator(3))
+    print('Plotting data... Ze')
+
+    # linear depolarisation ratio plot
+    colors1 = plt.cm.binary(np.linspace(0.5, 0.5, 1))
+    colors2 = plt.cm.jet(np.linspace(0, 0, 178))
+    colors3 = plt.cm.jet(np.linspace(0, 1, 77))
+    colors = np.vstack((colors1, colors2, colors3))
+    mymap = mcolors.LinearSegmentedColormap.from_list('my_colormap', colors)
+
+    ax[1].xaxis.set_major_formatter(matplotlib.dates.DateFormatter('%H:%M'))
+    ax[1].text(.015, .87, 'Linear depolarisation ratio', horizontalalignment='left',
+               transform=ax[1].transAxes, fontsize=14, bbox=dict(facecolor='white', alpha=0.75))
+    cp = ax[1].pcolormesh(dt_list, range_list, ldr, vmin=-100, vmax=0, cmap=mymap)
+    divider4 = make_axes_locatable(ax[1])
+    cax4 = divider4.append_axes("right", size="3%", pad=0.3)
+    bounds = np.linspace(-30, 0, 500)
+    cbar = fig.colorbar(cp, cax=cax4, ax=ax[1], boundaries=bounds, ticks=[-30, -25, -20, -15, -10, -5, 0])
+    cbar.set_ticklabels([-30, -25, -20, -15, -10, -5, 0])
+    cbar.set_label('dB')
+    ax[1].xaxis.set_minor_locator(matplotlib.ticker.AutoMinorLocator(3))
+    print('Plotting data... ldr')
+
+    # differential reflectivity plot
+    norm = matplotlib.colors.BoundaryNorm(np.arange(-0.5, 1.6, 0.25), plt.get_cmap('jet').N)
+    ax[2].text(.015, .87, 'Differential reflectivity', horizontalalignment='left', transform=ax[2].transAxes,
+               fontsize=14, bbox=dict(facecolor='white', alpha=0.75))
+    cp = ax[2].pcolormesh(dt_list, range_list, zdr,
+                          vmin=container_dict['ZDR']['var_lims'][0],
+                          vmax=container_dict['ZDR']['var_lims'][1],
+                          cmap=container_dict['ZDR']['colormap'],
+                          norm=norm)
+    divider2 = make_axes_locatable(ax[2])
+    cax2 = divider2.append_axes("right", size="3%", pad=0.3)
+    cbar = fig.colorbar(cp, cax=cax2, ax=ax[2], ticks=[-0.5, 0, 0.5, 1.0, 1.5])
+    cbar.set_label('dB')
+    ax[2].xaxis.set_minor_locator(matplotlib.ticker.AutoMinorLocator(3))
+    print('Plotting data... ZDR')
+
+    # correlation coefficient plot
+    norm = matplotlib.colors.BoundaryNorm(np.arange(0.8, 1.01, 0.02), plt.get_cmap('jet').N)
+    ax[3].text(.015, .87, 'Correlation coefficient $\\rho_{HV}$', horizontalalignment='left', transform=ax[3].transAxes,
+               fontsize=14, bbox=dict(facecolor='white', alpha=0.75))
+    cp = ax[3].pcolormesh(dt_list, range_list, rhv,
+                          vmin=container_dict['RHV']['var_lims'][0],
+                          vmax=container_dict['RHV']['var_lims'][1],
+                          cmap=container_dict['RHV']['colormap'],
+                          norm=norm)
+    divider3 = make_axes_locatable(ax[3])
+    cax3 = divider3.append_axes("right", size="3%", pad=0.3)
+    cbar = fig.colorbar(cp, cax=cax3, ax=ax[3])
+    cbar.set_label('1')
+    cax3.axes.tick_params(width=linewidth, length=cbar_ticklen, pad=cbar_pad)
+    ax[3].axes.tick_params(axis='both', direction='inout', length=ticklen, width=linewidth)
+    ax[3].xaxis.set_minor_locator(matplotlib.ticker.AutoMinorLocator(3))
+    print('Plotting data... RHV')
+
+
+    # liquid water path plot
+    ax[4].text(.015, .87, 'Liquid Water Path', horizontalalignment='left', transform=ax[4].transAxes,
+               fontsize=14, bbox=dict(facecolor='white', alpha=0.75))
+    cp = ax[4].bar(dt_list_2, lwp, width=0.001, color="blue", edgecolor="blue")
+    ax[4].grid(linestyle=':')
+    divider5 = make_axes_locatable(ax[4])
+    cax5 = divider5.append_axes("right", size="3%", pad=0.3)
+    cax5.axis('off')
+    ax[4].axes.tick_params(axis='both', direction='inout', length=10, width=1.5)
+    ax[4].set_ylabel('Liquid Water Path (g/$\mathregular{m^2}$)', fontsize=14)
+    ax[4].set_xlim(left=dt_lim_left, right=dt_lim_right)
+    ax[4].set_ylim(top=500, bottom=0)
+    ax[4].xaxis.set_minor_locator(matplotlib.ticker.AutoMinorLocator(3))
+    print('Plotting data... lwp')
+
+    # rain rate plot
+    ax[5].xaxis.set_major_formatter(matplotlib.dates.DateFormatter('%H:%M'))
+    ax[5].text(.015, .87, 'Rain rate', horizontalalignment='left', transform=ax[5].transAxes, fontsize=14,
+               bbox=dict(facecolor='white', alpha=0.75))
+    divider6 = make_axes_locatable(ax[5])
+    cax6 = divider6.append_axes("right", size="3%", pad=0.3)
+    cax6.axis('off')
+    ax[5].grid(linestyle=':')
+    cp = ax[5].bar(dt_list_2, rr, width=0.001, color="blue", edgecolor="blue")
+
+    ax[5].axes.tick_params(axis='both', direction='inout', length=10, width=1.5)
+    ax[5].axis([dt_list[0], dt_list[-1], 0, 10])
+    ax[5].set_ylabel('Rain rate (mm/h)', fontsize=14)
+    ax[5].set_xlim(left=dt_lim_left, right=dt_lim_right)
+    ax[5].set_ylim(top=10, bottom=0)
+    ax[5].set_xlabel('Time (UTC)')
+    ax[5].xaxis.set_minor_locator(matplotlib.ticker.AutoMinorLocator(3))
+    print('Plotting data... rr')
+
+    # duration of nc file for meteorological data calculation
+    temp = container_dict['SurfTemp']['var'].copy()
+    wind = container_dict['SurfWS']['var'].copy()
+    tmin, tmax = min(temp) - 275.13, max(temp) - 275.13
+    t_avg = np.mean(temp) - 275.13
+    wind_avg = np.mean(wind)
+    precip = np.mean(rr) * ((time_list[-1] - time_list[0]) / 3600.)
+
+    txt = 'Meteor. Data: Avg. T.: {:.2f} °C;  Max. T.: {:.2f} °C;  Min. T.: {:.2f} °C;  ' \
+          'Mean wind: {:.2f} m/s;  Total precip.: {:.2f} mm'.format(t_avg, tmax, tmin, wind_avg, precip)
+
+    yticks = np.arange(0, hmax + 1, 2)  # y-axis ticks
+
+    for iax in range(4):
+        ax[iax].grid(linestyle=':')
+        ax[iax].set_yticks(yticks)
+        ax[iax].axes.tick_params(axis='both', direction='inout', length=10, width=1.5)
+        ax[iax].set_ylabel('Height (km)', fontsize=14)
+        ax[iax].set_xlim(left=dt_lim_left, right=dt_lim_right)
+        ax[iax].set_ylim(top=hmax, bottom=0)
+        ax[iax].xaxis.set_major_formatter(matplotlib.dates.DateFormatter('%H:%M'))
+
+    fig.text(.5, .01, txt, ha="center", bbox=dict(facecolor='none', edgecolor='black'))
+    fig.subplots_adjust(left=0.06, bottom=0.05, right=0.95, top=0.95, wspace=0, hspace=0.20)
+    date_string = dt_lim_left.strftime("%Y%m%d")
+    # place in title needs to be adjusted
+    fig.suptitle("{}, {} (UTC), {}".format(container_dict['Ze']['system'], date_string, site_name), fontsize=20)
+
+    print('plotting done, elapsed time = {:.3f} sec.'.format(time.time() - tstart))
+
+    return fig, ax
+
+def plot_spectra_cwt(data, scalesmatr, iT=0, iR=0, legend=True, **kwargs):
+
+
+    widths = kwargs['scales'] if 'scales' in kwargs else [0.0, 7.00]
+    z_lim = kwargs['z_lim'] if 'z_lim' in kwargs else [scalesmatr.min(), scalesmatr.max()]
+    x_lim = kwargs['x_lim'] if 'x_lim' in kwargs else [data['vel'][0], data['vel'][-1]]
+    y_lim = kwargs['y_lim'] if 'y_lim' in kwargs else [-60, 20]
+
+    colormap = kwargs['colormap'] if 'colormap' in kwargs else 'cloudnet_jet'
+    fig_size = kwargs['fig_size'] if 'fig_size' in kwargs else [10, 5.625]
+    features = kwargs['features'] if 'features' in kwargs else np.nan
+
+    logger.debug("custom colormaps {}".format(VIS_Colormaps.custom_colormaps.keys()))
+    if colormap in VIS_Colormaps.custom_colormaps.keys():
+        colormap = VIS_Colormaps.custom_colormaps[colormap]
+
+    fontsize = 12
+
+    time, height, var, mask = h.reshape_spectra(data)
+    # convert from linear units to logarithic units
+    vhspec = var.copy()
+
+    if 'z_converter' in kwargs:
+        if kwargs['z_converter'] == 'log':
+            # plotkwargs['norm'] = matplotlib.colors.LogNorm(vmin=vmin, vmax=vmax)
+            pass
+        else:
+            signal_limrad = h.get_converter_array(kwargs['z_converter'])[0](vhspec)
+    else:
+        signal_limrad = vhspec
+
+    if 'mira_spec' in kwargs:
+        data2 = kwargs['mira_spec']
+        vel2 = data2['vel'].copy()
+        time2, height2, var2, mask2 = h.reshape_spectra(data2)
+        if 'z_converter' in kwargs and kwargs['z_converter'] == 'lin2z':
+            signal_mira = h.get_converter_array(kwargs['z_converter'])[0](var2)
+        second_data_set = True
+    else:
+        second_data_set = False
+
+
+    cwtmatr_spec = scalesmatr
+    rg = height[iR]
+
+    # plot spectra
+    fig, ax = plt.subplots(nrows=2, ncols=1, figsize=fig_size)
+
+    ax[0].set_title('Doppler spectra, normalized and wavlet transformation\nheight: '
+                    + str(round(height[iR], 2)) +
+                    ' (m);  time: {} (UTC)'.format(h.ts_to_dt(time[iT]).strftime("%Y-%m-%d %H:%M:%S")),
+                    fontweight='bold', fontsize=fontsize)
+
+    ds = ax[0].plot(data['vel'], signal_limrad[iT, iR, :], linewidth=1.75, color='royalblue',
+                    label='LIMRAD94 Doppler spectrum')
+    ax[0].set_xlim(left=x_lim[0], right=x_lim[1])
+    ax[0].set_ylim(bottom=y_lim[0], top=y_lim[1])
+    ax[0].set_ylabel('Doppler\nspectrum (dBZ)', fontweight='bold', fontsize=fontsize)
+    ax[0].grid(linestyle=':')
+    # ax2 = divider0.append_axes("bottom", size="50%", pad=0.08)
+
+    dT = h.ts_to_dt(time[iT])
+    # ax[0].text(0.01, 0.93, '{} UTC  at {:.2f} m ({})'.format(dT.strftime("%Y-%m-%d %H:%M:%S.%f")[:-3], rg, 'LIMRAD94'),
+    #           horizontalalignment='left', verticalalignment='center', transform=ax[0].transAxes)
+
+    if 'vspec_norm' in kwargs:
+        vhspec_norm = kwargs['vspec_norm']
+        ax11 = ax[0].twinx()  # instantiate a second axes that shares the same x-axis
+        nds = ax11.plot(data['vel'], vhspec_norm, linestyle='-', color='black',
+                        label='normalized Doppler spectrum')
+        ax11.set_xlim(left=x_lim[0], right=x_lim[1])
+        ax11.set_ylim(bottom=0, top=1)
+        ax11.set_ylabel('normalized\nspectrum (-)', fontweight='bold', fontsize=fontsize)
+        # ax11.grid()
+
+    if second_data_set:
+        # find the closest spectra to the first device
+        iT2 = h.argnearest(time2, time[iT])
+        iR2 = h.argnearest(height2, rg)
+
+        dT2 = h.ts_to_dt(time2[iT2])
+        rg2 = height2[iR2]
+        ax[0].step(vel2, signal_mira[iT2, iR2, :], color='darkred', label='MIRA Doppler Spectrum')
+
+        ax[0].text(0.01, 0.85,
+                   '{} UTC  at {:.2f} m ({})'.format(dT2.strftime("%Y-%m-%d %H:%M:%S.%f")[:-3], rg2, 'MIRA'),
+                   horizontalalignment='left', verticalalignment='center', transform=ax[0].transAxes)
+
+    divider0 = make_axes_locatable(ax[0])
+    cax0 = divider0.append_axes("right", size="2.5%", pad=0.05)
+    cax0.axis('off')
+
+    # fig.add_axes(cax0)
+
+    # added these three lines
+    if legend:
+        lns = ds + nds if 'vspec_norm' in kwargs else ds
+        labs = [l.get_label() for l in lns]
+        ax[0].legend(lns, labs, loc='upper right')
+        # plt.legend(loc='upper right')
+    ia, ib = h.argnearest(data['vel'], x_lim[0]), h.argnearest(data['vel'], x_lim[1])
+    img = ax[1].imshow(cwtmatr_spec[:, ia:ib], extent=[x_lim[0], x_lim[1], widths[-1], widths[0]],
+                       cmap=colormap, aspect='auto', vmin=z_lim[0], vmax=z_lim[1])
+    ax[1].set_ylabel('wavelet\nscale', fontweight='bold', fontsize=fontsize)
+    ax[1].set_xlabel('Doppler Velocity (m/s)', fontweight='bold', fontsize=fontsize)
+    ax[1].set_xlim(left=x_lim[0], right=x_lim[1])
+    ax[1].set_ylim(bottom=widths[0], top=widths[-1])
+    ax[1].set_yticks(np.linspace(widths[0], widths[-1], 4))
+    # ax = plt.gca()
+    ax[1].invert_yaxis()
+    # Set the tick labels
+    #ax[1].set_yticklabels([r'$2^{1.75}$', r'$2^{2.5}$', '$2^{3.25}$', '$2^{3.75}$'])
+    ax[1].set_xticklabels([])
+    divider = make_axes_locatable(ax[1])
+    cax = divider.append_axes("right", size="2.5%", pad=0.05)
+    fig.add_axes(cax)
+    cbar = fig.colorbar(img, cax=cax, orientation="vertical")
+    cbar.set_label('Magnitude\nof Similarity', fontsize=fontsize, fontweight='bold')
+    ax[1].grid(linestyle=':')
+    ax[1].xaxis.set_ticks_position('top')
+    # plt.rcParams['xtick.bottom'] = plt.rcParams['xtick.labelbottom'] = False
+    # plt.rcParams['xtick.top'] = plt.rcParams['xtick.labeltop'] = True
+
+    # plt.tight_layout(rect=[0, 0.01, 1, 1], h_pad=0.1)
+    # plt.show()
+
+
+    if 'features' in kwargs:
+        vmin, vmax = [-0.5, len(VIS_Colormaps.categories['four_colors']) - 0.5]
+        img = ax[2].pcolormesh(data['vel'], widths, features, cmap=VIS_Colormaps.four_colors_map, vmin=vmin, vmax=vmax)
+        # ax[2].set_ylabel('wavelet\nscale', fontweight='bold', fontsize=fontsize)
+        ax[2].set_xlabel('Doppler Velocity (m/s)', fontweight='bold', fontsize=fontsize)
+        ax[2].set_xlim(left=x_lim[0], right=x_lim[1])
+        ax[2].set_ylim(bottom=widths[0], top=widths[-1])
+        ax[2].set_yticks(np.linspace(widths[0], widths[-1], 4))
+        # ax = plt.gca()
+        ax[2].invert_yaxis()
+        # Set the tick labels
+        ax[2].set_yticklabels([r'$2^{1.00}$', r'$2^{1.75}$', '$2^{2.50}$', '$2^{3.75}$'])
+        ax[2].set_xticklabels([])
+        divider = make_axes_locatable(ax[2])
+        cax = divider.append_axes("right", size="2.5%", pad=0.05)
+        fig.add_axes(cax)
+        cbar = fig.colorbar(img, cax=cax, orientation="vertical")
+
+        categories = VIS_Colormaps.categories['four_colors']
+        cbar.set_ticks(list(range(len(categories))))
+        cbar.ax.set_yticklabels(categories)
+
+        ax[2].grid(linestyle=':')
+        ax[2].xaxis.set_ticks_position('top')
+
+    return fig, ax
+
+
+def container2DataArray(container):
+    """convert the data_container to a xarray Dataset
 
     Args:
-        data: data container
-        **fig (optional): already open matplotlib figure
-        **ax (optional): already open matplotlib axis
-        **colormp (optional): string key from matplotlib colormaps
-        **mask (optional): additional variable mask (invalid/missing data)
-        **time_interval (optional): restricts the xaxis for time series and 2D data
-        **var_lims (optional): new data limits, default: var_lims of data
-        **fontsize (optional): figure font size
-        **labelsize (optional): colorbar label size
-        **fontweight (optional): axis label font weight
-        **cbar (optional): if False, hides the colorbar from the plot
-        **cmap (optional): string according to matplotlib colormap lists
-        **linewidth (optional): width of time series data line plot
-        **alpha (optional): alpha of time series data line plot
-        **zlim (optional): if provided, these colorbar limits will get passed through
-        **var_converter (optional): other name for variable converter string
-        **z_converter (optional): variable converter string
-        **contour (optional): dictionary with keys 'data' and 'levels' (optional), where data is an xarray or larda dict
-        **label (optional): label name if string or autogenerated label if True, else no label
-        **clim (optional): colorbar limits
-        **title (optional): title string
-        **x_lim (optional): x axis limit
-        **y_lim (optional): y axis limit
-
+        data (dict): data_container
 
     Returns:
-        fig, ax: plot figure and axis
+        ``xarray.DataArray``
     """
-    pdata = _copy_data(data, **kwargs)
-    pdata['dt'], pdata['var'] = _masked_jumps(pdata, **kwargs)
-
-    pdata['var'] = _apply_1Dvar_converter(pdata['var'], **kwargs)
-    label_str = _get_line_label(data, **kwargs)
-
-    fig, ax = _new_fig(figsize=pdata['figsize'], **kwargs)
-
-    line = ax.plot(matplotlib.dates.date2num(pdata['dt'][:]), pdata['var'][:],
-                   linewidth=pdata['linewidth'], alpha=pdata['alpha'], label=label_str
-                   )
-
-    ax = _apply_log_scaling(ax, **kwargs)
-    ax, _ = _format_axis(fig, ax, line, pdata, **kwargs)
-    ax = _set_title(ax, pdata, **kwargs)
-
-    plt.subplots_adjust(right=0.99)
-    fig.tight_layout()
-
-    return fig, ax
-
-
-def plot_scatter2(
-        data1: dict or xr.Dataset,
-        data2: dict or xr.Dataset,
-        identity_line: bool = False,
-        figsize: List[float] = None,
-        color_by: dict = None,
-        scale: str = 'lin',
-        Nbins: int = None,
-        **kwargs
-) -> (plt.figure, plt.axis):
-    """
-    Scatter plot for variable comparison between two devices or variables.
-
-    Args:
-        data1: container 1st device
-        data2: container 2nd device
-        identity_line (optional): plot 1:1 line if True
-        figsize (optional): size of the figure in inches
-        color_by (optional): data container 3rd device
-        scale (optional): 'lin' or 'log' --> if you get a ValueError from matplotlib.colors
-                          try setting scale to lin, log does not work for negative values!
-        Nbins (optional): number of bins for histogram
-        **fig (optional): already open matplotlib figure
-        **ax (optional): already open matplotlib axis
-        **colormp (optional): string key from matplotlib colormaps
-        **mask (optional): additional variable mask (invalid/missing data)
-        **var_lims (optional): new data limits, default: var_lims of data
-        **fontsize (optional): figure font size
-        **labelsize (optional): colorbar label size
-        **fontweight (optional): axis label font weight
-        **cbar (optional): if False, hides the colorbar from the plot
-        **cmap (optional): string according to matplotlib colormap lists
-        **linewidth (optional): width of time series data line plot
-        **alpha (optional): alpha of time series data line plot
-        **zlim (optional): if provided, these colorbar limits will get passed through
-        **var_converter (optional): other name for variable converter string
-        **z_converter (optional): variable converter string
-        **contour (optional): dictionary with keys 'data' and 'levels' (optional), where data is an xarray or larda dict
-        **label (optional): label name if string or autogenerated label if True, else no label
-        **clim (optional): colorbar limits
-        **title (optional): title string
-        **x_lim (optional): x axis limit
-        **y_lim (optional): y axis limit
-
-    Returns:
-        fig, ax: plot figure and axis
-    """
-
-    def _compare_grids(data1, data2, var):
-        return (data1[var] == data2[var]).all()
-
-    same_grid = _compare_grids(data1, data2, 'ts')
-    same_grid *= _compare_grids(data1, data2, 'rg')
-
-    if not same_grid:
-        raise RuntimeError('Provided dataset not on same grid!')
-
-    pdata1 = _copy_data(data1)
-    pdata2 = _copy_data(data2)
-    pdata1['dimlabel'] = ['var_name']
-
-    combined_mask = pdata1['mask'] + pdata2['mask']
-    pdata1['var'] = _apply_1Dvar_converter(pdata1['var'][~combined_mask].ravel(), **kwargs)
-    pdata2['var'] = _apply_1Dvar_converter(pdata2['var'][~combined_mask].ravel(), **kwargs)
-
-    Nbins = _Freedman_Diaconis(pdata1['var'], name=pdata1['name'], Nbins=Nbins, **kwargs)
-    hist = _create_histogram(pdata1['var'], pdata2['var'], Nbins=Nbins, **kwargs)
-
-    if color_by is not None:
-        print("Coloring scatter plot by {}...\n".format(color_by['name']))
-        var3 = color_by['var'][~combined_mask].ravel()
-        pdata1['clim'] = color_by['var_lims']
-        hist['H'] = _color_by_3rd_variable(pdata1['var'], pdata2['var'], var3, hist, Nbins)
-
-    X, Y = np.meshgrid(hist['xedges'], hist['yedges'])
-    pcmesh_kwargs = _get_pcmesh_kwargs(hist['H'], clim=pdata1['clim'], scale=scale)
-    pdata1['clim'] = [pcmesh_kwargs['vmin'], pcmesh_kwargs['vmax']]
-
-    figsize = np.repeat(min(figsize), 2) if figsize is not None else [6, 6]
-    if pdata1['cbar']:
-        figsize[0] += 2
-
-    fig, ax = _new_fig(figsize=figsize, **kwargs)
-    pcmesh = ax.pcolormesh(X, Y, np.transpose(hist['H']), **pcmesh_kwargs)
-    ax = _add_regression_info(ax, pdata1['var'], pdata2['var'], **kwargs)
-
-    # helper lines (1:1), ...
-    if identity_line:
-        ax = _add_identity(ax, color='salmon', ls='-')
-    ax = _apply_log_scaling(ax, **kwargs)
-
-    ax, cbar = _format_axis(fig, ax, pcmesh, pdata1, pdata2, color_by=color_by)
-    ax = _set_title(ax, pdata1, **kwargs)
-
-    plt.grid(b=True, which='both', color='black', linestyle='--', linewidth=0.5, alpha=0.5)
-
-    return fig, ax
-
-#########################
-
-"""
-
-
-
-
-    Plot a timeheight larda container or xarray Dataset
-
-    Args:
-    data: data container
-    **kwargs (optional): additional keyword arguments to modify plot
-
-    Returns:
-    fig, ax: plot figure and axis
-
-
-    Plot a timeseries data container or xarray dataset.
-
-    Args:
-    data: data container
-    **kwargs (optional): additional keyword arguments to modify plot
-
-    Returns:
-    fig, ax: plot figure and axis
-
-
-    Scatter plot for variable comparison between two devices or variables.
-
-    Args:
-        data1: container 1st device
-        data2: container 2nd device
-        identity_line (optional): plot 1:1 line if True
-        figsize (optional): size of the figure in inches
-        color_by (optional): data container 3rd device
-        scale (optional): 'lin' or 'log' --> if you get a ValueError from matplotlib.colors
-                          try setting scale to lin, log does not work for negative values!
-        Nbins (optional): number of bins for histogram
-        **kwargs (optional): additional keyword arguments to modify plot
-
-    Returns:
-        fig, ax: plot figure and axis
-    """+
+    import xarray as xr
+    
+    dimlabel = container['dimlabel']
+    var = container['var']
+    
+    # the dimlabel is not always named exactly as the key of the dimension
+    #
+    label2coord = {'time': 'ts', 'range': 'rg', 'vel': 'vel'}
+    
+    coords = [container[label2coord[l]] for l in container['dimlabel']]
+    
+    name = container['system'] + ' ' + container['name']
+    
+    # strip off the actual arrays from the attrs
+    attrs = {**container}
+    attrs.pop('var', None)
+    attrs.pop('mask', None)
+    attrs.pop('dimlabel', None)
+    [attrs.pop(label2coord[l], None) for l in container['dimlabel']]
+    
+    da = xr.DataArray(data=var, 
+                      dims=dimlabel,
+                      name=name,
+                      coords=coords,
+                      attrs=attrs)
+    return da