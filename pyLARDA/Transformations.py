--- conflicted
+++ resolved
@@ -859,14 +859,9 @@
                                                                                       vmax=kwargs['c_lim'][1]))
     elif kwargs['scale'] == 'lin':
         formstring = "%.2f"
-<<<<<<< HEAD
-=======
         pcol = ax.pcolormesh(X, Y, np.transpose(H))
->>>>>>> fa2320e9
         if not 'c_lim' in kwargs:
             kwargs['c_lim'] = [np.nanmin(H), np.nanmax(H)]
-        pcol = ax.pcolormesh(X, Y, np.transpose(H), vmin=kwargs['c_lim'][0], vmax=kwargs['c_lim'][1])
-
 
     if 'info' in kwargs and kwargs['info']:
         ax.text(0.01, 0.93, 'slope = {:5.3f}\nintercept = {:5.3f}\nR^2 = {:5.3f}'.format(s, i, r ** 2),
