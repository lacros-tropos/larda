--- conflicted
+++ resolved
@@ -45,13 +45,8 @@
         logger.debug("{} {} {}".format(datadict1['ts'].shape, datadict1['rg'].shape, datadict1['var'].shape))
         logger.debug("{} {} {}".format(datadict2['ts'].shape, datadict2['rg'].shape, datadict2['var'].shape))
     thisjoint = datadict1['ts'].shape[0]
-<<<<<<< HEAD
-    new_data["joints"] = datadict1.get('joints',[]) + [thisjoint] + datadict2.get('joints',[])
+    new_data["joints"] = datadict1.get('joints', []) + [thisjoint] + datadict2.get('joints', [])
     logger.debug("joints {}".format(new_data['joints']))
-=======
-    new_data["joints"] = datadict1.get('joints', []) + [thisjoint] + datadict2.get('joints', [])
-    print("joints", new_data['joints'])
->>>>>>> c60e3c74
     new_data['filename'] = h.flatten([datadict1['filename']] + [datadict2['filename']])
 
     assert datadict1['paraminfo'] == datadict2['paraminfo']
@@ -107,11 +102,6 @@
     interp_mask = scipy.interpolate.RectBivariateSpline(
         data['ts'], data['rg'], data['mask'].astype(np.float),
         kx=kx, ky=ky)
-<<<<<<< HEAD
-=======
-    print(data['mask'].astype(np.float)[:, 10])
-    print(data['mask'][:, 10])
->>>>>>> c60e3c74
 
     new_time = data['ts'] if not 'new_time' in kwargs else kwargs['new_time']
     new_range = data['rg'] if not 'new_range' in kwargs else kwargs['new_range']
@@ -185,11 +175,7 @@
     var = var.filled(-999)
     jumps = np.where(np.diff(time_list) > 60)[0]
     for ind in jumps[::-1].tolist():
-<<<<<<< HEAD
         logger.debug("jump at {} {}".format(ind, dt_list[ind-1:ind+2]))
-=======
-        print("jump at ", ind, dt_list[ind - 1:ind + 2])
->>>>>>> c60e3c74
         # and modify the dt_list
         dt_list.insert(ind + 1, dt_list[ind] + datetime.timedelta(seconds=5))
         # add the fill array
@@ -199,13 +185,8 @@
 
     fig, ax = plt.subplots(1, figsize=(10, 5.7))
     vmin, vmax = data['var_lims']
-<<<<<<< HEAD
-    logger.debug("varlims {} {}".format(vmin,vmax))
-    if 'z_converter' in kwargs: 
-=======
-    print("varlims", vmin, vmax)
+    logger.debug("varlims {} {}".format(vmin, vmax))
     if 'z_converter' in kwargs:
->>>>>>> c60e3c74
         if kwargs['z_converter'] == 'log':
             # plotkwargs['norm'] = matplotlib.colors.LogNorm(vmin=vmin, vmax=vmax)
             ax.set_yscale('log')
@@ -272,11 +253,7 @@
     var = var.filled(-999)
     jumps = np.where(np.diff(time_list) > 60)[0]
     for ind in jumps[::-1].tolist():
-<<<<<<< HEAD
         logger.debug("jump at {} {}".format(ind, dt_list[ind-1:ind+2]))
-=======
-        print("jump at ", ind, dt_list[ind - 1:ind + 2])
->>>>>>> c60e3c74
         # and modify the dt_list
         dt_list.insert(ind + 1, dt_list[ind] + datetime.timedelta(seconds=5))
         # add the fill array
@@ -285,11 +262,7 @@
     var = np.ma.masked_equal(var, -999)
 
     vmin, vmax = data['var_lims']
-<<<<<<< HEAD
-    logger.debug("varlims {} {}".format(vmin,vmax))
-=======
-    print("varlims", vmin, vmax)
->>>>>>> c60e3c74
+    logger.debug("varlims {} {}".format(vmin, vmax))
     plotkwargs = {}
     if 'z_converter' in kwargs:
         if kwargs['z_converter'] == 'log':
