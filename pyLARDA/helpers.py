--- conflicted
+++ resolved
@@ -402,26 +402,15 @@
     return container
 
 
-<<<<<<< HEAD
 def change_dir(folder_path, **kwargs):
-=======
-def change_dir(folder_path):
->>>>>>> 1a746051
     """
     This routine changes to another folder and creates it if it does not already exist.
 
     Args:
         folder_path (string): path of folder to switch into
     """
-<<<<<<< HEAD
-    exists = kwargs['exists'] if 'exists' in kwargs else False
     import os
     # create folder for subfolders if it doesn't exist already
     if not (os.path.isdir(folder_path)) or exists: os.mkdir(folder_path)
-=======
-    import os
-    # create folder for subfolders if it doesn't exist already
-    if not os.path.isdir(folder_path): os.mkdir(folder_path)
->>>>>>> 1a746051
     os.chdir(folder_path)
     print('\ncd to: ', folder_path)