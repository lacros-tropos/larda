#!/usr/bin/python3

import datetime
import numpy as np
import netCDF4
import sys
sys.path.append('../')
sys.path.append('.')
import pyLARDA.helpers as h
import pyLARDA.Transformations as Transf
import pyLARDA.NcReader as NcReader

import matplotlib
matplotlib.use('Agg')
import matplotlib.pyplot as plt

import logging
logger = logging.getLogger(__name__)


try:
    # compile and load the c-version
    #import pyximport
    #pyximport.install()
    import pyLARDA.peakTree_fastbuilder as peakTree_fastbuilder
    fastbuilder = True
except:
    # use the numpy only version
    fastbuilder = False
    #logger.exception("compiling peakTree_fastbuilder failed, using numpy version")

def build_tree_py(data, ldr_avail):
    """pure python/numpy version of the build tree function
    (slower than the compiled cython version)

    Indices in the stacked data array:

    .. code::
    
        0: 'parent', 1: 'Z', 2: 'v',
        3: 'width', 4: 'skew', 5: 'threshold',
        6: 'prominence', 7: 'bound_l', 8: 'bound_r',
        optional
        9: 'LDR', 10: 'ldrmax'
    """
    
    travtree = {}            
    #logger.debug('peakTree parent {}'.format(ncD.variables['parent'][it,ir,:]))
    parent = np.ma.masked_less(data[:,0], -990)
    avail_nodes = np.argwhere(parent > -10).ravel()
    #print(data[:,0].mask, type(data[:,0]), parent, avail_nodes)
    for k in avail_nodes.tolist():
        node = {'parent_id': np.asscalar(data[k,0]), 
                'thres': np.asscalar(data[k,5]), 
                'width': np.asscalar(data[k,3]), 
                'z': np.asscalar(data[k,1]), 
                'bounds': (np.asscalar(data[k,7]), np.asscalar(data[k,8])),
                #'coords': [0], 
                'skew': np.asscalar(data[k,4]),
                'prominence': np.asscalar(data[k,6]),
                'v': np.asscalar(data[k,2])}
        node['id'] = k
        node['bounds'] = list(map(int, node['bounds']))
        node['width'] = node['width'] if np.isfinite(node['width']) else -99
        node['skew'] = node['skew'] if np.isfinite(node['skew']) else -99
        node['thres'] = node['thres'] if np.isfinite(node['thres']) else -99
        node['prominence'] = node['prominence'] if np.isfinite(node['prominence']) else -99
        if ldr_avail:
            node['ldr'] = np.asscalar(data[k,9]) 
            node['ldr'] = node['ldr'] if np.isfinite(node['ldr']) else -99
            node['ldrmax'] = np.asscalar(data[k,10])
            node['ldrmax'] = node['ldrmax'] if np.isfinite(node['ldrmax']) else -99
        else:
            node['ldr'], node['ldrmax'] = -99, -99
        if node['parent_id'] != -999:
            if k == 0:
                node['coords'] = [0]
            else:
                coords = travtree[node['parent_id']]['coords']
                if k%2 == 0:
                    node['coords'] = coords + [1]
                else:
                    node['coords'] = coords + [0]
            
            # remove the parent id for compatibility to peakTreeVis
            if node['parent_id'] == -1:
                del node['parent_id']
            # format for transport
            #v = {ky: format_for_json(val) for ky, val in v.items()}
            travtree[k] = node
    return travtree


def array_to_tree_py(data, ldr_avail):
    """convert the array from the netcdf to var of data container
    pure python/numpy version
    (slower than the compiled cython version)
    """
    trees = np.empty((data.shape[0], data.shape[1]), dtype=object)
    mask = np.empty((data.shape[0], data.shape[1]), dtype=bool)
    mask[:] = True
    
    for it in range(data.shape[0]):
        for ir in range(data.shape[1]):
            trees[it, ir] = build_tree_py(data[it,ir,:,:], ldr_avail)
            mask[it, ir] = False
            
    return trees, mask


def peakTree_reader(paraminfo):
    """build a function for reading the peakTree data (setup by connector)"""
    def pt_ret(f, time_interval, *further_intervals):
        """function that converts the peakTree netCDF to the data container
        """
        logger.debug("filename at reader {}".format(f))
        with netCDF4.Dataset(f, 'r') as ncD:

            times = ncD.variables[paraminfo['time_variable']][:].astype(np.float64)
            if 'time_millisec_variable' in paraminfo.keys() and \
                    paraminfo['time_millisec_variable'] in ncD.variables:
                subsec = ncD.variables[paraminfo['time_millisec_variable']][:]/1.0e3
                times += subsec
            if 'time_microsec_variable' in paraminfo.keys() and \
                    paraminfo['time_microsec_variable'] in ncD.variables:
                subsec = ncD.variables[paraminfo['time_microsec_variable']][:]/1.0e6
                times += subsec

            timeconverter, _ = h.get_converter_array(
                paraminfo['time_conversion'], ncD=ncD)
            ts = timeconverter(times)

            #print('timestamps ', ts[:5])
            # setup slice to load base on time_interval
            it_b = h.argnearest(ts, h.dt_to_ts(time_interval[0]))
            if len(time_interval) == 2:
                it_e = h.argnearest(ts, h.dt_to_ts(time_interval[1]))
                if ts[it_e] < h.dt_to_ts(time_interval[0])-3*np.median(np.diff(ts)):
                    logger.warning(
                            'last profile of file {}\n at {} too far from {}'.format(
                                f, h.ts_to_dt(ts[it_e]), time_interval[0]))
                    return None

                it_e = it_e+1 if not it_e == ts.shape[0]-1 else None
                slicer = [slice(it_b, it_e)]
            else:
                slicer = [slice(it_b, it_b+1)]
            print(slicer)

            if paraminfo['ncreader'] == 'peakTree':
                range_tg = True

                range_interval = further_intervals[0]
                ranges = ncD.variables[paraminfo['range_variable']]
                logger.debug('loader range conversion {}'.format(paraminfo['range_conversion']))
                rangeconverter, _ = h.get_converter_array(
                    paraminfo['range_conversion'],
                    altitude=paraminfo['altitude'])
                ir_b = h.argnearest(rangeconverter(ranges[:]), range_interval[0])
                if len(range_interval) == 2:
                    if not range_interval[1] == 'max':
                        ir_e = h.argnearest(rangeconverter(ranges[:]), range_interval[1])
                        ir_e = ir_e+1 if not ir_e == ranges.shape[0]-1 else None
                    else:
                        ir_e = None
                    slicer.append(slice(ir_b, ir_e))
                else:
                    slicer.append(slice(ir_b, ir_b+1))

            varconverter, maskconverter = h.get_converter_array(
                paraminfo['var_conversion'])

            its = np.arange(ts.shape[0])[tuple(slicer)[0]]
            irs = np.arange(ranges.shape[0])[tuple(slicer)[1]]
            var = np.empty((its.shape[0], irs.shape[0]), dtype=object)
            mask = np.empty((its.shape[0], irs.shape[0]), dtype=bool)
            mask[:] = True

            param_list = [
                ncD.variables['parent'][tuple(slicer)[0],tuple(slicer)[1],:], #0
                ncD.variables['Z'][tuple(slicer)[0],tuple(slicer)[1],:],      #1
                ncD.variables['v'][tuple(slicer)[0],tuple(slicer)[1],:],      #2
                ncD.variables['width'][tuple(slicer)[0],tuple(slicer)[1],:],  #3
                ncD.variables['skew'][tuple(slicer)[0],tuple(slicer)[1],:],   #4
                ncD.variables['threshold'][tuple(slicer)[0],tuple(slicer)[1],:], #5
                ncD.variables['prominence'][tuple(slicer)[0],tuple(slicer)[1],:], #6
                ncD.variables['bound_l'][tuple(slicer)[0],tuple(slicer)[1],:],    #7
                ncD.variables['bound_r'][tuple(slicer)[0],tuple(slicer)[1],:]     #8
            ]
            if 'LDR' in ncD.variables.keys():
                ldr_avail = True
                param_list.append(ncD.variables['LDR'][tuple(slicer)[0],tuple(slicer)[1],:])  #9
                param_list.append(ncD.variables['ldrmax'][tuple(slicer)[0],tuple(slicer)[1],:]) #10
            else:
                ldr_avail = False
            data = np.stack(tuple(param_list), axis=3)
            print(data.shape)
            if fastbuilder:
                var, mask = peakTree_fastbuilder.array_to_tree_c(data.astype(float), ldr_avail)
            else:
                var, mask = array_to_tree_py(data, ldr_avail)

            data = {}
            data['dimlabel'] = ['time', 'range', 'dict']

            data["filename"] = f
            data["paraminfo"] = paraminfo
            data['ts'] = ts[tuple(slicer)[0]]

            data['system'] = paraminfo['system']
            data['name'] = paraminfo['paramkey']
            data['colormap'] = paraminfo['colormap']

            if 'meta' in paraminfo:
                data['meta'] = NcReader.get_meta_from_nc(ncD, paraminfo['meta'], paraminfo['variable_name'])

            data['rg'] = rangeconverter(ranges[tuple(slicer)[1]])
            data['rg_unit'] = NcReader.get_var_attr_from_nc("identifier_rg_unit", 
                                                paraminfo, ranges)
            logger.debug('shapes {} {} {}'.format(ts.shape, ranges.shape, var.shape))

            logger.debug('shapes {} {}'.format(ts.shape, var.shape))
            data['var_unit'] = NcReader.get_var_attr_from_nc("identifier_var_unit", 
                                                    paraminfo, var)
            data['var_lims'] = [float(e) for e in \
                                NcReader.get_var_attr_from_nc("identifier_var_lims", 
                                                    paraminfo, var)]

            data['var'] = varconverter(var)
            data['mask'] = maskconverter(mask)

            return data

    return pt_ret


def tree_to_timeheight(data_cont, param, sel_node=0, **kwargs):
    """convert the tree data container to a normal time-height data container by extracting a node and a parameter
    
    Args:
        data_cont (dict): data container
        param (str): parameter to select, eg z, v
        sel_node (np.array or int, optional): integer or array of index to select
        **kwargs


    Returns:
        data container of dimension ``['time', 'range']``
    """
    assert data_cont['dimlabel'] == ['time', 'range', 'dict'], "dimlabel does not match"
    if type(sel_node) is not int:
        assert data_cont['var'].shape == sel_node.shape
        sel_nodes_array = True
    else:
        sel_nodes_array = False
    
    new_cont = data_cont.copy()
    var = np.empty(data_cont['var'].shape, dtype=float)
    var[:] = np.nan
    mask = np.empty(data_cont['var'].shape, dtype=bool)
    mask[:] = True
    for index, tree in np.ndenumerate(data_cont['var']):
        #print(index, sel_nodes[index])
        if param == 'no_nodes':
            var[index] = len(data_cont['var'][index].keys())
            mask[index] = False
        elif sel_nodes_array:
            if not sel_node[index] == -1:
                var[index] = data_cont['var'][index][sel_node[index]][param]
                mask[index] = False
        else:
            if sel_node in data_cont['var'][index]:
                var[index] = data_cont['var'][index][sel_node][param]
                mask[index] = False
            
            
    new_cont['var'] = var
    new_cont['mask'] = mask
    new_cont['dimlabel'] = ['time', 'range']
    new_cont['colormap'] = 'jet'
    new_cont['var_lims'] = [-50, 10]
    if 'var_units' in kwargs:
        new_cont['var_units'] = kwargs
    return new_cont


def select_rimed_node(data_cont):
    """select the rimed nodes from a peaktree data container
    The nodes are filtered by the rule:
    ``abs(n['v'][0]-n['v'][-1]) > 1.5``

    Args:
        data_cont: peakTree data container

    Returns:
        data_container with selected indices in ``var`` of shape ``(time, range)``
    """

    new_cont = {**data_cont}
    var = np.empty(data_cont['var'].shape, dtype=int)
    var[:] = -1
    for index, tree in np.ndenumerate(data_cont['var']):
        nodes = list(tree.values())
        if nodes:
            nodes.sort(key=lambda n: n['v'])
            if len(nodes) > 1:
                if abs(nodes[0]['v'] - nodes[-1]['v']) > 1.5:
                    var[index] = nodes[0]['id']
                #print(index, nodes)
            #print(index, len(nodes))
            #print(k, ' filtered nodes ', len(nodes), [(e['id'], e['z'], e['v']) for e in nodes])

    new_cont['var'] = var
    new_cont['mask'] = (var == -1)
    new_cont['name'] = 'selected index'
    new_cont['dimlabel'] = ['time', 'range']
    new_cont['var_unit'] = ''
    return new_cont


def select_liquid_node(data_cont, **kwargs):
    """select the liquid nodes from a peaktree data container

    The nodes are filtered by the rule:
    ``n['z'] < -20 and abs(n['v']) < 0.3``

    Args:
        data_cont: peakTree data container

    Key word arguments:
        Z_thresh, maximum Z of liquid peak (default is -20)
        LDR_thresh, maximum LDR of liquid peaks (LDR ignored if not given)

    Returns:
        data_container with selected indices in ``var`` of shape ``(time, range)``
    """
    Z_thresh = kwargs['Z_thresh'] if 'Z_thresh' in kwargs else -20
    LDR_thresh = kwargs['LDR_thresh'] if 'LDR_thresh' in kwargs else False
    new_cont = {**data_cont}
    var = np.empty(data_cont['var'].shape, dtype=int)
    var[:] = -1
    for index, tree in np.ndenumerate(data_cont['var']):
        if not LDR_thresh:
            nodes = list(filter(lambda n: n['z'] < Z_thresh and abs(n['v']) < 0.3, tree.values()))
        else:
            nodes = list(filter(lambda n: n['z'] < Z_thresh and abs(n['v']) < 0.3 and n['ldr'] < LDR_thresh,
                                tree.values()))
        if nodes:
            nodes.sort(key=lambda n: n['v'])
            if len(nodes) > 1:
                pass
                # print(index, nodes)
            # print(index, len(nodes))
            # print(k, ' filtered nodes ', len(nodes), [(e['id'], e['z'], e['v']) for e in nodes])
            var[index] = nodes[-1]['id']

    new_cont['var'] = var
    new_cont['mask'] = (var == -1)
    new_cont['name'] = 'selected index'
    new_cont['dimlabel'] = ['time', 'range']
    new_cont['var_unit'] = ''
    return new_cont


def select_fastest_node(data_cont):
    """select the fastest-falling nodes from a peaktree data container

    Args:
        data_cont: peakTree data container

    Returns:
        data_container with selected indices in ``var`` of shape ``(time, range)``
    """

    new_cont = {**data_cont}
    var = np.empty(data_cont['var'].shape, dtype=int)
    var[:] = -1
    for index, tree in np.ndenumerate(data_cont['var']):
        if tree:
            fastest = min([x['v'] for x in tree.values()])
            nodes = list(filter(lambda n: n['v'] == fastest, tree.values()))
        else: nodes = []
        if nodes:
            nodes.sort(key=lambda n: n['id'])
            if len(nodes) > 1:
                pass
                # print(index, nodes)
            # print(index, len(nodes))
            # print(k, ' filtered nodes ', len(nodes), [(e['id'], e['z'], e['v']) for e in nodes])
            var[index] = nodes[0]['id']

    new_cont['var'] = var
    new_cont['mask'] = (var == -1)
    new_cont['name'] = 'selected index'
    new_cont['dimlabel'] = ['time', 'range']
    new_cont['var_unit'] = ''
    return new_cont


def plot_no_nodes(data_cont, **kwargs):
    """wrapper for :py:mod:`pyLARDA.Transformations.plot_timeheight2` to plot the no of nodes

    Args:
        data (dict): data container
        **kwargs: piped to plot_timeheight2 function

    Returns:
        ``fig, ax``
    """
    #data_cont['colormap'] = matplotlib.colors.ListedColormap(
    #    ["#ffffff", "#cdbfbc", "#987b61", "#fdff99", "#35d771", "#1177dd"], 'terrain_seq')
    data_cont['colormap'] = matplotlib.colors.ListedColormap(
<<<<<<< HEAD
    ["#ffffff", "#cccccc", "#cc6677", "#88ccee", "#eecc66", "#332288"], 'pTcat')
=======
        #["#ffffff", "#cdbfbc", "#987b61", "#fdff99", "#35d771", "#1177dd"], 'terrain_seq')
        ["#ffffff", "#cdbfbc", "orangered", "#fdff99", "#35d771", "#1177dd"], 'terrain_seq')
>>>>>>> b780e7f6
    # We must be sure to specify the ticks matching our target names
    #labels = {0: '0', 1: "1", 2: "3", 3: "5", 4: "7", 5: "9"}
    labels = {0: ' 0', 1: " 1", 2: " 2", 3: " 3", 4: " 4", 5: " 5"}

    data_cont['name'] = 'no. peaks'
    cbarformatter = plt.FuncFormatter(lambda val, loc: labels[val])
    data_cont['var'] = np.ceil(np.array(data_cont['var'])/2.)
    data_cont["var_lims"] = [-0.5, 5.5]
    fig, ax = Transf.plot_timeheight2(data_cont, **kwargs)
    #ax.cbar.set_yticks([0, 1, 2, 3, 4, 5])
    cbar = fig.axes[1]
    #cbar.set_ylabel("Number of nodes", fontweight='semibold', fontsize=15)
    #print(fig.axes[1].get_yticks())
    #print(cbar.ax.get_ticklocs())
    #print(fig.axes)
    #print(fig.axes[1])
    cbar_ylabel = ax.images[0].colorbar.ax.get_ylabel()
    ax.images[0].colorbar.ax.set_ylabel(cbar_ylabel[:-2])
    fig.axes[1].set_yticklabels(labels.values())
    return fig, ax


def plot_sel_index(data_cont, **kwargs):
    """wrapper for :py:mod:`pyLARDA.Transformations.plot_timeheight2` to plot the index of selected node

    Args:
        data (dict): data container
        **kwargs: piped to plot_timeheight2 function

    Returns:
        ``fig, ax``
    """
    data_cont['colormap'] = plt.cm.get_cmap('jet', 7)
    # We must be sure to specify the ticks matching our target names

    data_cont['mask'] = (data_cont['var'] < 0)
    data_cont["var_lims"] = [-0.5, 6.5]
    fig, ax = Transf.plot_timeheight2(data_cont, **kwargs)
    #ax.cbar.set_yticks([0, 1, 2, 3, 4, 5])
    cbar = fig.axes[1]
    #cbar.set_ylabel("Number of nodes", fontweight='semibold', fontsize=15)
    #print(fig.axes[1].get_yticks())
    #print(cbar.ax.get_ticklocs())
    #print(fig.axes)
    #print(fig.axes[1])
    #fig.axes[1].set_yticklabels(labels.values())
    return fig, ax



def child_iter(indices):
    def children(i):
        "helper to geht the correct order"
        if i in indices:
            yield i
            yield from children(2*i+1)
            yield from children(2*i+2)
    return children



def to_text(data_cont):
    """represent the tree as a multiline string"""
    maxind_at_level = np.cumsum([2**n for n in range(5)]) - 1

    single_tree = data_cont['var']
    no_levels = np.searchsorted(maxind_at_level, max(single_tree.keys()))
    print("no levels", no_levels)

    dt = h.ts_to_dt(data_cont['ts']) 
    lines = []
    lines.append("tree at ts {} and rg {:.2f}".format(
        dt.strftime("%Y-%m-%d %H:%M:%S.%f")[:-3], data_cont['rg']))
    header = "id (bounds)  " + (no_levels)*"   " + \
       "        Z       v      σ      𝛾"
    if single_tree[0]['ldr'] != -99:
        header += "    ldr ldrmax"
    header += "  thres   prom"
    lines.append(header)
    
    # iterate over children depth first, to build a proper tree
    for i in child_iter(list(single_tree.keys()))(0):
        moms = single_tree[i]
        #print(i, moms["bounds"])
        level = np.searchsorted(maxind_at_level, i)
        spc_bef = ""
        if level > 0:
            if np.floor((i-1)/2.)%2 or np.floor((i-1)/2.) == 0:
                if i%2:
                    spc_bef = " " + (level-1)*"|  " + "+-"
                else:
                    spc_bef = " " + (level-1)*"|  " + "`-"
            else:
                if i%2:
                    spc_bef = " " + (level-2)*"|  " + "   +-"
                else:
                    spc_bef = " " + (level-2)*"|  " + "   `-"
        spc_aft = (no_levels-level)*"   "
        bounds_f = '({:>3d}, {:>3d})'.format(*moms['bounds'])

        momstr = '{:> 6.2f}, {:> 6.2f}, {:>5.2f}, {:> 3.2f}'.format(
            moms['z'], moms['v'], moms['width'], moms['skew'])
        if moms['ldr'] != -99:
            momstr += ", {:> 5.1f}, {:> 5.1f}".format(moms['ldr'], moms['ldrmax'])
        momstr += ", {:> 5.1f}, {:> 5.1f}".format(moms['thres'], moms['prominence'])
        txt = "{}{:>2d} {}{} | {}".format(spc_bef, i, bounds_f, spc_aft, momstr)
        lines.append(txt)
    return '\n'.join(lines)


def print_tree(data_cont):
    """print the tree as a multi line string"""
    print(to_text(data_cont))<|MERGE_RESOLUTION|>--- conflicted
+++ resolved
@@ -407,15 +407,9 @@
     Returns:
         ``fig, ax``
     """
-    #data_cont['colormap'] = matplotlib.colors.ListedColormap(
-    #    ["#ffffff", "#cdbfbc", "#987b61", "#fdff99", "#35d771", "#1177dd"], 'terrain_seq')
     data_cont['colormap'] = matplotlib.colors.ListedColormap(
-<<<<<<< HEAD
     ["#ffffff", "#cccccc", "#cc6677", "#88ccee", "#eecc66", "#332288"], 'pTcat')
-=======
-        #["#ffffff", "#cdbfbc", "#987b61", "#fdff99", "#35d771", "#1177dd"], 'terrain_seq')
-        ["#ffffff", "#cdbfbc", "orangered", "#fdff99", "#35d771", "#1177dd"], 'terrain_seq')
->>>>>>> b780e7f6
+    #    ["#ffffff", "#cdbfbc", "orangered", "#fdff99", "#35d771", "#1177dd"], 'terrain_seq')
     # We must be sure to specify the ticks matching our target names
     #labels = {0: '0', 1: "1", 2: "3", 3: "5", 4: "7", 5: "9"}
     labels = {0: ' 0', 1: " 1", 2: " 2", 3: " 3", 4: " 4", 5: " 5"}
