#!/usr/bin/python3

import datetime
import numpy as np
import netCDF4
import sys
sys.path.append('../')
sys.path.append('.')
import pyLARDA.helpers as h
import pyLARDA.Transformations as Transf
import pyLARDA.NcReader as NcReader

import matplotlib
matplotlib.use('Agg')
import matplotlib.pyplot as plt

import logging
logger = logging.getLogger(__name__)


try:
    # compile and load the c-version
    #import pyximport
    #pyximport.install()
    import pyLARDA.peakTree_fastbuilder as peakTree_fastbuilder
    fastbuilder = True
except:
    # use the numpy only version
    fastbuilder = False
    #logger.exception("compiling peakTree_fastbuilder failed, using numpy version")

def build_tree_py(data, ldr_avail):
    """pure python/numpy version of the build tree function
    (slower than the compiled cython version)

    Indices in the stacked data array:

    .. code::
    
        0: 'parent', 1: 'Z', 2: 'v',
        3: 'width', 4: 'skew', 5: 'threshold',
        6: 'prominence', 7: 'bound_l', 8: 'bound_r',
        optional
        9: 'LDR', 10: 'ldrmax'
    """
    
    travtree = {}            
    #logger.debug('peakTree parent {}'.format(ncD.variables['parent'][it,ir,:]))
    parent = np.ma.masked_less(data[:,0], -990)
    avail_nodes = np.argwhere(parent > -10).ravel()
    #print(data[:,0].mask, type(data[:,0]), parent, avail_nodes)
    for k in avail_nodes.tolist():
        node = {'parent_id': np.asscalar(data[k,0]), 
                'thres': np.asscalar(data[k,5]), 
                'width': np.asscalar(data[k,3]), 
                'z': np.asscalar(data[k,1]), 
                'bounds': (np.asscalar(data[k,7]), np.asscalar(data[k,8])),
                #'coords': [0], 
                'skew': np.asscalar(data[k,4]),
                'prominence': np.asscalar(data[k,6]),
                'v': np.asscalar(data[k,2])}
        node['id'] = k
        node['bounds'] = list(map(int, node['bounds']))
        node['width'] = node['width'] if np.isfinite(node['width']) else -99
        node['skew'] = node['skew'] if np.isfinite(node['skew']) else -99
        node['thres'] = node['thres'] if np.isfinite(node['thres']) else -99
        node['prominence'] = node['prominence'] if np.isfinite(node['prominence']) else -99
        if ldr_avail:
            node['ldr'] = np.asscalar(data[k,9]) 
            node['ldr'] = node['ldr'] if np.isfinite(node['ldr']) else -99
            node['ldrmax'] = np.asscalar(data[k,10])
            node['ldrmax'] = node['ldrmax'] if np.isfinite(node['ldrmax']) else -99
        else:
            node['ldr'], node['ldrmax'] = -99, -99
        if node['parent_id'] != -999:
            if k == 0:
                node['coords'] = [0]
            else:
                coords = travtree[node['parent_id']]['coords']
                if k%2 == 0:
                    node['coords'] = coords + [1]
                else:
                    node['coords'] = coords + [0]
            
            # remove the parent id for compatibility to peakTreeVis
            if node['parent_id'] == -1:
                del node['parent_id']
            # format for transport
            #v = {ky: format_for_json(val) for ky, val in v.items()}
            travtree[k] = node
    return travtree


def array_to_tree_py(data, ldr_avail):
    """convert the array from the netcdf to var of data container
    pure python/numpy version
    (slower than the compiled cython version)
    """
    trees = np.empty((data.shape[0], data.shape[1]), dtype=object)
    mask = np.empty((data.shape[0], data.shape[1]), dtype=bool)
    mask[:] = True
    
    for it in range(data.shape[0]):
        for ir in range(data.shape[1]):
            trees[it, ir] = build_tree_py(data[it,ir,:,:], ldr_avail)
            mask[it, ir] = False
            
    return trees, mask


def peakTree_reader(paraminfo):
    """build a function for reading the peakTree data (setup by connector)"""
    def pt_ret(f, time_interval, *further_intervals):
        """function that converts the peakTree netCDF to the data container
        """
        logger.debug("filename at reader {}".format(f))
        with netCDF4.Dataset(f, 'r') as ncD:

            times = ncD.variables[paraminfo['time_variable']][:].astype(np.float64)
            if 'time_millisec_variable' in paraminfo.keys() and \
                    paraminfo['time_millisec_variable'] in ncD.variables:
                subsec = ncD.variables[paraminfo['time_millisec_variable']][:]/1.0e3
                times += subsec
            if 'time_microsec_variable' in paraminfo.keys() and \
                    paraminfo['time_microsec_variable'] in ncD.variables:
                subsec = ncD.variables[paraminfo['time_microsec_variable']][:]/1.0e6
                times += subsec

            timeconverter, _ = h.get_converter_array(
                paraminfo['time_conversion'], ncD=ncD)
            ts = timeconverter(times)

            #print('timestamps ', ts[:5])
            # setup slice to load base on time_interval
            it_b = h.argnearest(ts, h.dt_to_ts(time_interval[0]))
            if len(time_interval) == 2:
                it_e = h.argnearest(ts, h.dt_to_ts(time_interval[1]))
                if ts[it_e] < h.dt_to_ts(time_interval[0])-3*np.median(np.diff(ts)):
                    logger.warning(
                            'last profile of file {}\n at {} too far from {}'.format(
                                f, h.ts_to_dt(ts[it_e]), time_interval[0]))
                    return None

                it_e = it_e+1 if not it_e == ts.shape[0]-1 else None
                slicer = [slice(it_b, it_e)]
            else:
                slicer = [slice(it_b, it_b+1)]
            print(slicer)

            if paraminfo['ncreader'] == 'peakTree':
                range_tg = True

                range_interval = further_intervals[0]
                ranges = ncD.variables[paraminfo['range_variable']]
                logger.debug('loader range conversion {}'.format(paraminfo['range_conversion']))
                rangeconverter, _ = h.get_converter_array(
                    paraminfo['range_conversion'],
                    altitude=paraminfo['altitude'])
                ir_b = h.argnearest(rangeconverter(ranges[:]), range_interval[0])
                if len(range_interval) == 2:
                    if not range_interval[1] == 'max':
                        ir_e = h.argnearest(rangeconverter(ranges[:]), range_interval[1])
                        ir_e = ir_e+1 if not ir_e == ranges.shape[0]-1 else None
                    else:
                        ir_e = None
                    slicer.append(slice(ir_b, ir_e))
                else:
                    slicer.append(slice(ir_b, ir_b+1))

            varconverter, maskconverter = h.get_converter_array(
                paraminfo['var_conversion'])

            its = np.arange(ts.shape[0])[tuple(slicer)[0]]
            irs = np.arange(ranges.shape[0])[tuple(slicer)[1]]
            var = np.empty((its.shape[0], irs.shape[0]), dtype=object)
            mask = np.empty((its.shape[0], irs.shape[0]), dtype=bool)
            mask[:] = True

            param_list = [
                ncD.variables['parent'][tuple(slicer)[0],tuple(slicer)[1],:], #0
                ncD.variables['Z'][tuple(slicer)[0],tuple(slicer)[1],:],      #1
                ncD.variables['v'][tuple(slicer)[0],tuple(slicer)[1],:],      #2
                ncD.variables['width'][tuple(slicer)[0],tuple(slicer)[1],:],  #3
                ncD.variables['skew'][tuple(slicer)[0],tuple(slicer)[1],:],   #4
                ncD.variables['threshold'][tuple(slicer)[0],tuple(slicer)[1],:], #5
                ncD.variables['prominence'][tuple(slicer)[0],tuple(slicer)[1],:], #6
                ncD.variables['bound_l'][tuple(slicer)[0],tuple(slicer)[1],:],    #7
                ncD.variables['bound_r'][tuple(slicer)[0],tuple(slicer)[1],:]     #8
            ]
            if 'LDR' in ncD.variables.keys():
                ldr_avail = True
                param_list.append(ncD.variables['LDR'][tuple(slicer)[0],tuple(slicer)[1],:])  #9
                param_list.append(ncD.variables['ldrmax'][tuple(slicer)[0],tuple(slicer)[1],:]) #10
            else:
                ldr_avail = False
            data = np.stack(tuple(param_list), axis=3)
            print(data.shape)
            if fastbuilder:
                var, mask = peakTree_fastbuilder.array_to_tree_c(data.astype(float), ldr_avail)
            else:
                var, mask = array_to_tree_py(data, ldr_avail)

            data = {}
            data['dimlabel'] = ['time', 'range', 'dict']

            data["filename"] = f
            data["paraminfo"] = paraminfo
            data['ts'] = ts[tuple(slicer)[0]]

            data['system'] = paraminfo['system']
            data['name'] = paraminfo['paramkey']
            data['colormap'] = paraminfo['colormap']

            if 'meta' in paraminfo:
                data['meta'] = NcReader.get_meta_from_nc(ncD, paraminfo['meta'], paraminfo['variable_name'])

            data['rg'] = rangeconverter(ranges[tuple(slicer)[1]])
            data['rg_unit'] = NcReader.get_var_attr_from_nc("identifier_rg_unit", 
                                                paraminfo, ranges)
            logger.debug('shapes {} {} {}'.format(ts.shape, ranges.shape, var.shape))

            logger.debug('shapes {} {}'.format(ts.shape, var.shape))
            data['var_unit'] = NcReader.get_var_attr_from_nc("identifier_var_unit", 
                                                    paraminfo, var)
            data['var_lims'] = [float(e) for e in \
                                NcReader.get_var_attr_from_nc("identifier_var_lims", 
                                                    paraminfo, var)]

            data['var'] = varconverter(var)
            data['mask'] = maskconverter(mask)

            return data

    return pt_ret


def tree_to_timeheight(data_cont, param, sel_node=0, **kwargs):
    """convert the tree data container to a normal time-height data container by extracting a node and a parameter
    
    Args:
        data_cont (dict): data container
        param (str): parameter to select, eg z, v
        sel_node (np.array or int, optional): integer or array of index to select
        **kwargs


    Returns:
        data container of dimension ``['time', 'range']``
    """
    assert data_cont['dimlabel'] == ['time', 'range', 'dict'], "dimlabel does not match"
    if type(sel_node) is not int:
        assert data_cont['var'].shape == sel_node.shape
        sel_nodes_array = True
    else:
        sel_nodes_array = False
    
    new_cont = data_cont.copy()
    var = np.empty(data_cont['var'].shape, dtype=float)
    var[:] = np.nan
    mask = np.empty(data_cont['var'].shape, dtype=bool)
    mask[:] = True
    for index, tree in np.ndenumerate(data_cont['var']):
        #print(index, sel_nodes[index])
        if param == 'no_nodes':
            var[index] = len(data_cont['var'][index].keys())
            mask[index] = False
        elif sel_nodes_array:
            if not sel_node[index] == -1:
                var[index] = data_cont['var'][index][sel_node[index]][param]
                mask[index] = False
        else:
            if sel_node in data_cont['var'][index]:
                var[index] = data_cont['var'][index][sel_node][param]
                mask[index] = False
            
            
    new_cont['var'] = var
    new_cont['mask'] = mask
    new_cont['dimlabel'] = ['time', 'range']
    new_cont['colormap'] = 'jet'
    new_cont['var_lims'] = [-50, 10]
    if 'var_units' in kwargs:
        new_cont['var_units'] = kwargs
    return new_cont


def select_rimed_node(data_cont):
    """select the rimed nodes from a peaktree data container
    The nodes are filtered by the rule:
    ``abs(n['v'][0]-n['v'][-1]) > 1.5``

    Args:
        data_cont: peakTree data container

    Returns:
        data_container with selected indices in ``var`` of shape ``(time, range)``
    """

    new_cont = {**data_cont}
    var = np.empty(data_cont['var'].shape, dtype=int)
    var[:] = -1
    for index, tree in np.ndenumerate(data_cont['var']):
        nodes = list(tree.values())
        if nodes:
            nodes.sort(key=lambda n: n['v'])
            if len(nodes) > 1:
                if abs(nodes[0]['v'] - nodes[-1]['v']) > 1.5:
                    var[index] = nodes[0]['id']
                #print(index, nodes)
            #print(index, len(nodes))
            #print(k, ' filtered nodes ', len(nodes), [(e['id'], e['z'], e['v']) for e in nodes])

    new_cont['var'] = var
    new_cont['mask'] = (var == -1)
    new_cont['name'] = 'selected index'
    new_cont['dimlabel'] = ['time', 'range']
    new_cont['var_unit'] = ''
    return new_cont


def select_liquid_node(data_cont, **kwargs):
    """select the liquid nodes from a peaktree data container

    The nodes are filtered by the rule:
    ``n['z'] < -20 and abs(n['v']) < 0.3``

    Args:
        data_cont: peakTree data container

    Key word arguments:
        Z_thresh, maximum Z of liquid peak (default is -20)
        LDR_thresh, maximum LDR of liquid peaks (LDR ignored if not given)

    Returns:
        data_container with selected indices in ``var`` of shape ``(time, range)``
    """
    Z_thresh = kwargs['Z_thresh'] if 'Z_thresh' in kwargs else -20
    LDR_thresh = kwargs['LDR_thresh'] if 'LDR_thresh' in kwargs else False
    new_cont = {**data_cont}
    var = np.empty(data_cont['var'].shape, dtype=int)
    var[:] = -1
    for index, tree in np.ndenumerate(data_cont['var']):
        if not LDR_thresh:
            nodes = list(filter(lambda n: n['z'] < Z_thresh and abs(n['v']) < 0.3, tree.values()))
        else:
            nodes = list(filter(lambda n: n['z'] < Z_thresh and abs(n['v']) < 0.3 and n['ldr'] < LDR_thresh,
                                tree.values()))
        if nodes:
            nodes.sort(key=lambda n: n['v'])
            if len(nodes) > 1:
                pass
                # print(index, nodes)
            # print(index, len(nodes))
            # print(k, ' filtered nodes ', len(nodes), [(e['id'], e['z'], e['v']) for e in nodes])
            var[index] = nodes[-1]['id']

    new_cont['var'] = var
    new_cont['mask'] = (var == -1)
    new_cont['name'] = 'selected index'
    new_cont['dimlabel'] = ['time', 'range']
    new_cont['var_unit'] = ''
    return new_cont


def select_fastest_node(data_cont):
    """select the fastest-falling nodes from a peaktree data container

    Args:
        data_cont: peakTree data container

    Returns:
        data_container with selected indices in ``var`` of shape ``(time, range)``
    """

    new_cont = {**data_cont}
    var = np.empty(data_cont['var'].shape, dtype=int)
    var[:] = -1
    for index, tree in np.ndenumerate(data_cont['var']):
        if tree:
            fastest = min([x['v'] for x in tree.values()])
            nodes = list(filter(lambda n: n['v'] == fastest, tree.values()))
        else: nodes = []
        if nodes:
            nodes.sort(key=lambda n: n['id'])
            if len(nodes) > 1:
                pass
                # print(index, nodes)
            # print(index, len(nodes))
            # print(k, ' filtered nodes ', len(nodes), [(e['id'], e['z'], e['v']) for e in nodes])
            var[index] = nodes[0]['id']

    new_cont['var'] = var
    new_cont['mask'] = (var == -1)
    new_cont['name'] = 'selected index'
    new_cont['dimlabel'] = ['time', 'range']
    new_cont['var_unit'] = ''
    return new_cont


def plot_no_nodes(data_cont, **kwargs):
    """wrapper for :py:mod:`pyLARDA.Transformations.plot_timeheight2` to plot the no of nodes

    Args:
        data (dict): data container
        **kwargs: piped to plot_timeheight2 function

    Returns:
        ``fig, ax``
    """
    #data_cont['colormap'] = matplotlib.colors.ListedColormap(
    #    ["#ffffff", "#cdbfbc", "#987b61", "#fdff99", "#35d771", "#1177dd"], 'terrain_seq')
    data_cont['colormap'] = matplotlib.colors.ListedColormap(
<<<<<<< HEAD
        #["#ffffff", "#cdbfbc", "#987b61", "#fdff99", "#35d771", "#1177dd"], 'terrain_seq')
        ["#ffffff", "#cdbfbc", "orangered", "#fdff99", "#35d771", "#1177dd"], 'terrain_seq')
=======
    ["#ffffff", "#cccccc", "#cc6677", "#88ccee", "#eecc66", "#332288"], 'pTcat')
>>>>>>> aad73f37
    # We must be sure to specify the ticks matching our target names
    #labels = {0: '0', 1: "1", 2: "3", 3: "5", 4: "7", 5: "9"}
    labels = {0: ' 0', 1: " 1", 2: " 2", 3: " 3", 4: " 4", 5: " 5"}

    data_cont['name'] = 'no. peaks'
    cbarformatter = plt.FuncFormatter(lambda val, loc: labels[val])
    data_cont['var'] = np.ceil(np.array(data_cont['var'])/2.)
    data_cont["var_lims"] = [-0.5, 5.5]
    fig, ax = Transf.plot_timeheight2(data_cont, **kwargs)
    #ax.cbar.set_yticks([0, 1, 2, 3, 4, 5])
    cbar = fig.axes[1]
    #cbar.set_ylabel("Number of nodes", fontweight='semibold', fontsize=15)
    #print(fig.axes[1].get_yticks())
    #print(cbar.ax.get_ticklocs())
    #print(fig.axes)
    #print(fig.axes[1])
    cbar_ylabel = ax.images[0].colorbar.ax.get_ylabel()
    ax.images[0].colorbar.ax.set_ylabel(cbar_ylabel[:-2])
    fig.axes[1].set_yticklabels(labels.values())
    return fig, ax


def plot_sel_index(data_cont, **kwargs):
    """wrapper for :py:mod:`pyLARDA.Transformations.plot_timeheight2` to plot the index of selected node

    Args:
        data (dict): data container
        **kwargs: piped to plot_timeheight2 function

    Returns:
        ``fig, ax``
    """
    data_cont['colormap'] = plt.cm.get_cmap('jet', 7)
    # We must be sure to specify the ticks matching our target names

    data_cont['mask'] = (data_cont['var'] < 0)
    data_cont["var_lims"] = [-0.5, 6.5]
    fig, ax = Transf.plot_timeheight2(data_cont, **kwargs)
    #ax.cbar.set_yticks([0, 1, 2, 3, 4, 5])
    cbar = fig.axes[1]
    #cbar.set_ylabel("Number of nodes", fontweight='semibold', fontsize=15)
    #print(fig.axes[1].get_yticks())
    #print(cbar.ax.get_ticklocs())
    #print(fig.axes)
    #print(fig.axes[1])
    #fig.axes[1].set_yticklabels(labels.values())
    return fig, ax



def child_iter(indices):
    def children(i):
        "helper to geht the correct order"
        if i in indices:
            yield i
            yield from children(2*i+1)
            yield from children(2*i+2)
    return children



def to_text(data_cont):
    """represent the tree as a multiline string"""
    maxind_at_level = np.cumsum([2**n for n in range(5)]) - 1

    single_tree = data_cont['var']
    no_levels = np.searchsorted(maxind_at_level, max(single_tree.keys()))
    print("no levels", no_levels)

    dt = h.ts_to_dt(data_cont['ts']) 
    lines = []
    lines.append("tree at ts {} and rg {:.2f}".format(
        dt.strftime("%Y-%m-%d %H:%M:%S.%f")[:-3], data_cont['rg']))
    header = "id (bounds)  " + (no_levels)*"   " + \
       "        Z       v      σ      𝛾"
    if single_tree[0]['ldr'] != -99:
        header += "    ldr ldrmax"
    header += "  thres   prom"
    lines.append(header)
    
    # iterate over children depth first, to build a proper tree
    for i in child_iter(list(single_tree.keys()))(0):
        moms = single_tree[i]
        #print(i, moms["bounds"])
        level = np.searchsorted(maxind_at_level, i)
        spc_bef = ""
        if level > 0:
            if np.floor((i-1)/2.)%2 or np.floor((i-1)/2.) == 0:
                if i%2:
                    spc_bef = " " + (level-1)*"|  " + "+-"
                else:
                    spc_bef = " " + (level-1)*"|  " + "`-"
            else:
                if i%2:
                    spc_bef = " " + (level-2)*"|  " + "   +-"
                else:
                    spc_bef = " " + (level-2)*"|  " + "   `-"
        spc_aft = (no_levels-level)*"   "
        bounds_f = '({:>3d}, {:>3d})'.format(*moms['bounds'])

        momstr = '{:> 6.2f}, {:> 6.2f}, {:>5.2f}, {:> 3.2f}'.format(
            moms['z'], moms['v'], moms['width'], moms['skew'])
        if moms['ldr'] != -99:
            momstr += ", {:> 5.1f}, {:> 5.1f}".format(moms['ldr'], moms['ldrmax'])
        momstr += ", {:> 5.1f}, {:> 5.1f}".format(moms['thres'], moms['prominence'])
        txt = "{}{:>2d} {}{} | {}".format(spc_bef, i, bounds_f, spc_aft, momstr)
        lines.append(txt)
    return '\n'.join(lines)


def print_tree(data_cont):
    """print the tree as a multi line string"""
    print(to_text(data_cont))<|MERGE_RESOLUTION|>--- conflicted
+++ resolved
@@ -410,12 +410,7 @@
     #data_cont['colormap'] = matplotlib.colors.ListedColormap(
     #    ["#ffffff", "#cdbfbc", "#987b61", "#fdff99", "#35d771", "#1177dd"], 'terrain_seq')
     data_cont['colormap'] = matplotlib.colors.ListedColormap(
-<<<<<<< HEAD
-        #["#ffffff", "#cdbfbc", "#987b61", "#fdff99", "#35d771", "#1177dd"], 'terrain_seq')
-        ["#ffffff", "#cdbfbc", "orangered", "#fdff99", "#35d771", "#1177dd"], 'terrain_seq')
-=======
     ["#ffffff", "#cccccc", "#cc6677", "#88ccee", "#eecc66", "#332288"], 'pTcat')
->>>>>>> aad73f37
     # We must be sure to specify the ticks matching our target names
     #labels = {0: '0', 1: "1", 2: "3", 3: "5", 4: "7", 5: "9"}
     labels = {0: ' 0', 1: " 1", 2: " 2", 3: " 3", 4: " 4", 5: " 5"}
